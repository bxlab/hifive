#!/usr/bin/env python

"""
This is a module contains scripts for generating compact, upper-triangle and full matrices of HiC interaction data.

Concepts
--------

These functions rely on the :class:`HiC` class in conjunction with the :class:`Fend` and :class:`HiCData` classes.

Data can either be arranged in compact, complete, or flattened (row-major) upper-triangle arrays. Compact arrays are N x M, where N is the number of fends or bins, and M is the maximum distance between fends or bins. This is useful for working with sets of short interactions. Data can be raw, fend-corrected, distance-dependence removed, or enrichment values. Arrays are 3-dimensional with observed values in the first layer of d3, expected values in the second layer of d3. The exception to this is upper-triangle arrays, which are 2d, divinding observed and expected along the second axis.

API Documentation
-----------------
"""

import os
import sys
import subprocess

import numpy
import h5py
try:
    from mpi4py import MPI
except:
    pass

from libraries._hic_interactions import find_max_fend
import libraries._hic_binning as _hic_binning
import libraries._hic_interactions as _hic_interactions

def find_cis_signal(hic, chrom, binsize=10000, binbounds=None, start=None, stop=None, startfend=None, stopfend=None,
                    datatype='enrichment', arraytype='compact', maxdistance=0, skipfiltered=False, returnmapping=False,
                    proportional=False, includediagonal=False, **kwargs):
    """
    Create an array of format 'arraytype' and fill with data requested in 'datatype'.

    :param hic: A :class:`HiC <hifive.hic.HiC>` class object containing fend and count data.
    :type hic: :class:`HiC <hifive.hic.HiC>`
    :param chrom: The name of a chromosome contained in 'hic'.
    :type chrom: str.
    :param binsize: This is the coordinate width of each bin. A value of zero indicates unbinned. If binbounds is not None, this value is ignored.
    :type binsize: int.
    :param binbounds: An array containing start and stop coordinates for a set of user-defined bins. Any fend not falling in a bin is ignored.
    :type binbounds: numpy array
    :param start: The smallest coordinate to include in the array, measured from fend midpoints or the start of the first bin. If 'binbounds' is given, this value is ignored. If both 'start' and 'startfend' are given, 'start' will override 'startfend'. If unspecified, this will be set to the midpoint of the first fend for 'chrom', adjusted to the first multiple of 'binsize' if not zero. Optional.
    :type start: int.
    :param stop: The largest coordinate to include in the array, measured from fend midpoints or the end of the last bin. If 'binbounds' is given, this value is ignored. If both 'stop' and 'stopfend' are given, 'stop' will override 'stopfend'. If unspecified, this will be set to the midpoint of the last fend plus one for 'chrom', adjusted to the last multiple of 'start' + 'binsize' if not zero. Optional.
    :type stop: int.
    :param startfend: The first fend to include in the array. If 'binbounds' is given, this value is ignored. If unspecified and 'start' is not given, this is set to the first valid fend in 'chrom'. In cases where 'start' is specified and conflicts with 'startfend', 'start' is given preference. Optional
    :type startfend: int.
    :param stopfend: The first fend not to include in the array. If 'binbounds' is given, this value is ignored. If unspecified and 'stop' is not given, this is set to the last valid fend in 'chrom' plus one. In cases where 'stop' is specified and conflicts with 'stopfend', 'stop' is given preference. Optional.
    :type stopfend: str.
    :param datatype: This specifies the type of data that is processed and returned. Options are 'raw', 'distance', 'fend', 'enrichment', and 'expected'. Observed values are always in the first index along the last axis, except when 'datatype' is 'expected'. In this case, filter values replace counts. Conversely, if 'raw' is specified, unfiltered fends return value of one. Expected values are returned for 'distance', 'fend', 'enrichment', and 'expected' values of 'datatype'. 'distance' uses only the expected signal given distance for calculating the expected values, 'fend' uses only fend correction values, and both 'enrichment' and 'expected' use both correction and distance mean values.
    :type datatype: str.
    :param arraytype: This determines what shape of array data are returned in. Acceptable values are 'compact', 'full', and 'upper'. 'compact' means data are arranged in a N x M x 2 array where N is the number of bins, M is the maximum number of steps between included bin pairs, and data are stored such that bin n,m contains the interaction values between n and n + m + 1. 'full' returns a square, symmetric array of size N x N x 2. 'upper' returns only the flattened upper triangle of a full array, excluding the diagonal of size (N * (N - 1) / 2) x 2.
    :type arraytype: str.
    :param maxdistance: This specifies the maximum coordinate distance between bins that will be included in the array. If set to zero, all distances are included.
    :type maxdistance: str.
    :param skipfiltered: If 'True', all interaction bins for filtered out fends are removed and a reduced-size array is returned.
    :type skipfiltered: bool.
    :param returnmapping: If 'True', a list containing the data array and a 2d array containing first coordinate included and excluded from each bin, and the first fend included and excluded from each bin is returned. Otherwise only the data array is returned.
    :type returnmapping: bool.
    :param proportional: Indicates whether interactions should proportionally contribute to bins based on the amount of overlap instead of being attributed solely based on midpoint. Only valid for binned heatmaps.
    :type proportional: bool.
    :param includediagonal: If true, interactions with both ends falling in the same bin are included. This changes the size of the upper array to N * (N + 1) / 2 and increase the compact array's first axis by one.
    :type includediagonal: bool.
    :returns: Array in format requested with 'arraytype' containing data requested with 'datatype'.
    """
    if 'silent' in kwargs:
        silent = kwargs['silent']
    else:
        silent = False
    # check that all values are acceptable
    if datatype not in ['raw', 'fend', 'distance', 'enrichment', 'expected']:
        if not silent:
            print >> sys.stderr, ("Datatype given is not recognized. No data returned\n"),
        return None
    elif datatype in ['fend', 'enrichment'] and hic.normalization == 'none':
        if not silent:
            print >> sys.stderr, ("Normalization has not been performed yet on this project. Select either 'raw' or 'distance' for datatype. No data returned\n"),
        return None
    elif datatype in ['distance', 'enrichment'] and hic.distance_parameters is None:
        if not silent:
            print >> sys.stderr, ("No distance-dependence relationship has been calculated for this project yet. Select either 'raw' or 'fend' for datatype. No data returned\n"),
        return None
    if arraytype not in ['full', 'compact', 'upper']:
        if not silent:
            print >> sys.stderr, ("Unrecognized array type. No data returned.\n"),
        return None
    chrint = hic.chr2int[chrom.strip('chr')]
    if maxdistance is None:
        maxdistance = 0
    # Determine start, stop, startfend, and stopfend
    # if binbounds is specified, use these coordinate bounds
    if binbounds is not None:
        start = binbounds[0, 0]
        stop = binbounds[-1, 1]
        startfend = _find_fend_from_coord(hic, chrint, start)
        stopfend = _find_fend_from_coord(hic, chrint, stop)
    else:
        if start is None and startfend is None:
            # if not specified, use first fend and first coordinate of chromosome
            startfend = hic.fends['chr_indices'][chrint]
            start = hic.fends['fends']['mid'][startfend]
            if binsize > 0:
                start = (start / binsize) * binsize
        elif start is None:
            # startfend is given, find start coordinate
            start = hic.fends['fends']['mid'][startfend]
            if binsize > 0:
                start = (start / binsize) * binsize
        else:
            # start is specified, find startfend
            startfend = _find_fend_from_coord(hic, chrint, start)
        if (stop is None or stop == 0) and stopfend is None:
            # if not specified, use first fend of next chromosome and last coordinate of chromosome plus one
            stopfend = hic.fends['chr_indices'][chrint + 1]
            stop = hic.fends['fends']['mid'][stopfend - 1] + 1
            if binsize > 0:
                stop = ((stop - start - 1) / binsize + 1) * binsize + start
        elif stop is None or stop == 0:
            # stopfend is given, find stop coordinate
            stop = hic.fends['fends']['mid'][stopfend - 1] + 1
            if binsize > 0:
                stop = ((stop - 1 - start) / binsize + 1) * binsize + start
        else:
            # stop is specified, find stopfend
            if binsize > 0:
                stop = ((stop - 1 - start) / binsize + 1) * binsize + start
            stopfend = _find_fend_from_coord(hic, chrint, stop)
    if not silent:
        print >> sys.stderr, ("Finding %s %s array for %s:%i-%i...") % (datatype, arraytype, chrom, start, stop),
    # check if any valid data is in this range
    valid = numpy.where(hic.filter[startfend:stopfend] > 0)[0]
    if valid.shape[0] == 0:
        if not silent:
            print >> sys.stderr, ("Insufficient data\n"),
        return None
    # If datatype is not 'expected', pull the needed slice of data
    if datatype != 'expected':
        start_index = hic.data['cis_indices'][startfend]
        stop_index = hic.data['cis_indices'][stopfend]
        if start_index == stop_index:
            if not silent:
                print >> sys.stderr, ("Insufficient data\n"),
            return None
        data_indices = hic.data['cis_indices'][startfend:(stopfend + 1)]
        # remap data indices
        data_indices -= data_indices[0]
        data = hic.data['cis_data'][start_index:stop_index, :]
        # remap fends
        data[:, :2] -= startfend
    # map fends to cis array bins, with -1 indicating invalid fend
    mapping = numpy.zeros(stopfend - startfend, dtype=numpy.int32) - 1
    mids = hic.fends['fends']['mid'][startfend:stopfend]
    # if binbounds are defined, use them to set fend mapping
    if binbounds is not None:
        start_indices = numpy.searchsorted(binbounds[:, 0], mids[valid], side='right') - 1
        stop_indices = numpy.searchsorted(binbounds[:, 1], mids[valid], side='right')
        # only fends that fall in defined bins are valid
        where = numpy.where(start_indices == stop_indices)[0]
        valid = valid[where]
        mapping[valid] = start_indices[where]
        num_bins = binbounds.shape[0]
    else:
        # if fends are unbinned
        if binsize == 0:
            # check if we're skipping invalid fends
            if skipfiltered:
                num_bins = valid.shape[0]
                mapping[valid] = numpy.arange(num_bins)
            else:
                num_bins = stopfend - startfend
                mapping[valid] = valid
            # find binbounds
            binbounds = numpy.zeros((num_bins, 2), dtype=numpy.int32) - 1
            if skipfiltered:
                binbounds[:, 0] = hic.fends['fends']['start'][startfend:stopfend][valid]
                binbounds[:, 1] = hic.fends['fends']['stop'][startfend:stopfend][valid]
            else:
                binbounds[:, 0] = hic.fends['fends']['start'][startfend:stopfend]
                binbounds[:, 1] = hic.fends['fends']['stop'][startfend:stopfend]
        else:
            # assign binned fends based on midpoint
            mapping[valid] = (mids[valid] - start) / binsize
            num_bins = (stop - start) / binsize
<<<<<<< HEAD
            # find binbounds
            binbounds = numpy.zeros((num_bins, 2), dtype=numpy.int32) - 1
            binbounds[:, 0] = numpy.arange(num_bins) * binsize + start
            binbounds[:, 1] = numpy.arange(1, num_bins + 1) * binsize + start
=======
        # find binbounds
        binbounds = numpy.zeros((num_bins, 2), dtype=numpy.int32) - 1
        if binsize > 0:
            binbounds[:, 0] = numpy.arange(num_bins) * binsize + start
            binbounds[:, 1] = numpy.arange(1, num_bins + 1) * binsize + start
        else:
            fends = hic.fends['fends'][startfend:stopfend]
            binbounds[valid, 0] = fends['start'][valid]
            binbounds[valid, 1] = fends['stop'][valid]
        #for i, j in enumerate(mapping):
        #    if binbounds[j, 0] == -1:
        #        binbounds[j, 0] = mids[i]
        #    binbounds[j, 1] = mids[i] + 1
>>>>>>> 41f299a2
    # if correction is requested, determine the appropriate type
    distance_parameters = None
    chrom_mean = 0.0
    corrections = None
    correction_sums = None
    binning_corrections = None
    binning_num_bins = None
    fend_indices = None
    # if only raw data is requested, we can use a shortcut for finding the number of
    # valid possible fends in each bin combination
    if datatype == 'raw':
        corrections = numpy.zeros(stopfend - startfend, dtype=numpy.float32)
        corrections[valid] = 1.0
        if binsize > 0 and maxdistance == 0 and not proportional:
            correction_sums = numpy.bincount(mapping[valid], weights=corrections[valid],
                                             minlength=num_bins).astype(numpy.float32)
    # if we want to correct the data, figure out what we need to do that
    if datatype in ['fend', 'enrichment', 'expected']:
        # determine which correction(s) has been performed and get parameters
        if hic.normalization.count('binning') > 0:
            binning_corrections = hic.binning_corrections
            binning_num_bins = hic.binning_num_bins
            fend_indices = hic.binning_fend_indices
        if hic.normalization.count('express') > 0 or hic.normalization.count('probability') > 0:
            corrections = numpy.zeros(stopfend - startfend, dtype=numpy.float32)
            corrections[valid] = hic.corrections[startfend:stopfend][valid]
            # if only fend corrections are requested, we can use a shortcut for finding expected values
            if (binsize > 0 and maxdistance == 0 and datatype == 'fend' and
                hic.normalization in ['express', 'probability'] and
                not proportional):
                correction_sums = numpy.bincount(mapping[valid], weights=corrections[valid],
                                                 minlength=num_bins).astype(numpy.float32)
    # if accounting for distance, get distance parameters
    if datatype in ['distance', 'enrichment', 'expected']:
        distance_parameters = hic.distance_parameters
        chrom_mean = hic.chromosome_means[chrint]
    # If proportional binning is requested
    ranges = None
    overlap = None
    if proportional and binsize > 0:
        fends = hic.fends['fends'][startfend:stopfend]
        ranges = numpy.zeros((mapping.shape[0], 2), dtype=numpy.int32)
        overlap = numpy.zeros(ranges.shape, dtype=numpy.float32)
        positions = numpy.arange(1, 1 + num_bins) * binsize + start
        ranges[:, 0] = numpy.searchsorted(positions, fends['start'])
        ranges[:, 1] = numpy.searchsorted(positions[:-1], fends['stop'])
        where = numpy.where(ranges[:, 0] < ranges[:, 1])[0]
        overlap[where, 0] = numpy.minimum(positions[ranges[where, 0]] - fends['start'][where],
                                          binsize) / float(binsize)
        overlap[where, 1] = numpy.minimum(fends['stop'][where] - positions[ranges[where, 1]] + binsize,
                                          binsize) / float(binsize)
        where = numpy.where(ranges[:, 0] == ranges[:, 1])[0]
        overlap[where, 0] = (fends['stop'][where] - fends['start'][where]) / float(binsize)
    # Create requested output array
    if arraytype == 'compact':
        # find maximmum distance between valid bins
        if maxdistance is not None and maxdistance > 0:
            max_bin = _hic_interactions.find_max_bin(binbounds, maxdistance)
        else:
            max_bin = num_bins - 1
        data_array = numpy.zeros((num_bins, max_bin + int(includediagonal), 2), dtype=numpy.float32)
    else:
        data_array = numpy.zeros((num_bins * (num_bins - 1 + 2 * int(includediagonal)) / 2, 2), dtype=numpy.float32)
    if maxdistance == 0:
        maxdistance = stop - start + 1
    # Fill in data values
    if arraytype == 'compact':
        _hic_binning.find_cis_compact_expected(mapping, corrections, binning_corrections,
                                               binning_num_bins, fend_indices, mids, distance_parameters,
                                               data_array, correction_sums, ranges, overlap,
                                               chrom_mean, startfend, maxdistance, int(includediagonal))
        if datatype != 'expected':
            _hic_binning.find_cis_compact_observed(data, data_indices, mapping, mids, data_array,
                                                   ranges, overlap, maxdistance, int(includediagonal))
        else:
            data_array[:, :, 0] = data_array[:, :, 1]
            data_array[:, :, 1].fill(0)
            if correction_sums is not None:
                correction_sums = numpy.bincount(mapping[valid], minlength=num_bins).astype(numpy.float32)
            corrections.fill(0)
            corrections[valid] = 1.0
            _hic_binning.find_cis_compact_expected(mapping, corrections, None, None, None, mids, None,
                                                   data_array, correction_sums, ranges, overlap,
                                                   chrom_mean, startfend, maxdistance, int(includediagonal))
            data_array = data_array[:, :, ::-1]
    else:
        _hic_binning.find_cis_upper_expected(mapping, corrections, binning_corrections,
                                             binning_num_bins, fend_indices, mids, distance_parameters,
                                             data_array, correction_sums, ranges, overlap,
                                             chrom_mean, startfend, maxdistance, int(includediagonal))
        if datatype != 'expected':
            _hic_binning.find_cis_upper_observed(data, data_indices, mapping, mids, data_array,
                                                 ranges, overlap, maxdistance, int(includediagonal))
        else:
            data_array[:, 0] = data_array[:, 1]
            data_array[:, 1].fill(0)
            if correction_sums is not None:
                correction_sums = numpy.bincount(mapping[valid], minlength=num_bins).astype(numpy.float64)
            corrections.fill(0)
            corrections[valid] = 1.0
            _hic_binning.find_cis_upper_expected(mapping, corrections, None, None, None, mids, None,
                                                 data_array, correction_sums, ranges, overlap,
                                                 chrom_mean, startfend, maxdistance, int(includediagonal))
            data_array = data_array[:, ::-1]
    # If requesting 'full' array, convert 'upper' array type to 'full'
    if arraytype == 'full':
        indices = numpy.triu_indices(num_bins, 1 - int(includediagonal))
        full_data_array = numpy.zeros((num_bins, num_bins, 2), dtype=numpy.float32)
        full_data_array[indices[1], indices[0], :] = data_array
        full_data_array[indices[0], indices[1], :] = data_array
        del data_array
        data_array = full_data_array
    if returnmapping:
        bin_mapping = numpy.zeros((num_bins, 4), dtype=numpy.int32)
        bin_mapping[:, :2] = binbounds
        if binsize == 0:
            if skipfiltered:
                bin_mapping[:, 2] = valid + startfend
            else:
                bin_mapping[:, 2] = numpy.arange(startfend, stopfend)
            bin_mapping[:, 3] = bin_mapping[:, 2] + 1
        else:
            bin_mapping[:, 2] = numpy.searchsorted(mids, bin_mapping[:, 0]) + startfend
            bin_mapping[:, 3] = numpy.searchsorted(mids, bin_mapping[:, 1]) + startfend
        if not silent:
            print >> sys.stderr, ("Done\n"),
        return [data_array, bin_mapping]
    else:
        if not silent:
            print >> sys.stderr, ("Done\n"),
        return data_array

def _compact_to_upper(array):
    n, m = array.shape[0], array.shape[1]
    new_array = numpy.zeros((n * (n - 1) / 2, 2), dtype=numpy.float32)
    for i in range(n - 1):
        stop = min(m, n - i - 1)
        start = i * n - i * (i + 1) / 2
        new_array[start:(start + stop), :] = array[i, :stop, :]
    return new_array

def find_cis_signal2(hic, chrom, binsize=10000, binbounds=None, start=None, stop=None, startfend=None, stopfend=None,
                    datatype='enrichment', arraytype='compact', maxdistance=0, skipfiltered=False, returnmapping=False,
                    proportional=False, **kwargs):
    """
    Create an array of format 'arraytype' and fill with data requested in 'datatype'.

    :param hic: A :class:`HiC <hifive.hic.HiC>` class object containing fend and count data.
    :type hic: :class:`HiC <hifive.hic.HiC>`
    :param chrom: The name of a chromosome contained in 'hic'.
    :type chrom: str.
    :param binsize: This is the coordinate width of each bin. A value of zero indicates unbinned. If binbounds is not None, this value is ignored.
    :type binsize: int.
    :param binbounds: An array containing start and stop coordinates for a set of user-defined bins. Any fend not falling in a bin is ignored.
    :type binbounds: numpy array
    :param start: The smallest coordinate to include in the array, measured from fend midpoints or the start of the first bin. If 'binbounds' is given, this value is ignored. If both 'start' and 'startfend' are given, 'start' will override 'startfend'. If unspecified, this will be set to the midpoint of the first fend for 'chrom', adjusted to the first multiple of 'binsize' if not zero. Optional.
    :type start: int.
    :param stop: The largest coordinate to include in the array, measured from fend midpoints or the end of the last bin. If 'binbounds' is given, this value is ignored. If both 'stop' and 'stopfend' are given, 'stop' will override 'stopfend'. If unspecified, this will be set to the midpoint of the last fend plus one for 'chrom', adjusted to the last multiple of 'start' + 'binsize' if not zero. Optional.
    :type stop: int.
    :param startfend: The first fend to include in the array. If 'binbounds' is given, this value is ignored. If unspecified and 'start' is not given, this is set to the first valid fend in 'chrom'. In cases where 'start' is specified and conflicts with 'startfend', 'start' is given preference. Optional
    :type startfend: int.
    :param stopfend: The first fend not to include in the array. If 'binbounds' is given, this value is ignored. If unspecified and 'stop' is not given, this is set to the last valid fend in 'chrom' plus one. In cases where 'stop' is specified and conflicts with 'stopfend', 'stop' is given preference. Optional.
    :type stopfend: str.
    :param datatype: This specifies the type of data that is processed and returned. Options are 'raw', 'distance', 'fend', 'enrichment', and 'expected'. Observed values are always in the first index along the last axis, except when 'datatype' is 'expected'. In this case, filter values replace counts. Conversely, if 'raw' is specified, unfiltered fends return value of one. Expected values are returned for 'distance', 'fend', 'enrichment', and 'expected' values of 'datatype'. 'distance' uses only the expected signal given distance for calculating the expected values, 'fend' uses only fend correction values, and both 'enrichment' and 'expected' use both correction and distance mean values.
    :type datatype: str.
    :param arraytype: This determines what shape of array data are returned in. Acceptable values are 'compact', 'full', and 'upper'. 'compact' means data are arranged in a N x M x 2 array where N is the number of bins, M is the maximum number of steps between included bin pairs, and data are stored such that bin n,m contains the interaction values between n and n + m + 1. 'full' returns a square, symmetric array of size N x N x 2. 'upper' returns only the flattened upper triangle of a full array, excluding the diagonal of size (N * (N - 1) / 2) x 2.
    :type arraytype: str.
    :param maxdistance: This specifies the maximum coordinate distance between bins that will be included in the array. If set to zero, all distances are included.
    :type maxdistance: str.
    :param skipfiltered: If 'True', all interaction bins for filtered out fends are removed and a reduced-size array is returned.
    :type skipfiltered: bool.
    :param returnmapping: If 'True', a list containing the data array and a 2d array containing first coordinate included and excluded from each bin, and the first fend included and excluded from each bin is returned. Otherwise only the data array is returned.
    :type returnmapping: bool.
    :param proportional: Indicates whether interactions should proportionally contribute to bins based on the amount of overlap instead of being attributed solely based on midpoint. Only valid for binned heatmaps.
    :type proportional: bool.
    :returns: Array in format requested with 'arraytype' containing data requested with 'datatype'.
    """
    if 'silent' in kwargs:
        silent = kwargs['silent']
    else:
        silent = False
    # check that all values are acceptable
    if datatype not in ['raw', 'fend', 'distance', 'enrichment', 'expected']:
        if not silent:
            print >> sys.stderr, ("Datatype given is not recognized. No data returned\n"),
        return None
    elif datatype in ['fend', 'enrichment'] and hic.normalization == 'none':
        if not silent:
            print >> sys.stderr, ("Normalization has not been performed yet on this project. Select either 'raw' or 'distance' for datatype. No data returned\n"),
        return None
    elif datatype in ['distance', 'enrichment'] and hic.distance_parameters is None:
        if not silent:
            print >> sys.stderr, ("No distance-dependence relationship has been calculated for this project yet. Select either 'raw' or 'fend' for datatype. No data returned\n"),
        return None
    if arraytype not in ['full', 'compact', 'upper']:
        if not silent:
            print >> sys.stderr, ("Unrecognized array type. No data returned.\n"),
        return None
    # Determine start, stop, startfend, and stopfend
    chrint = hic.chr2int[chrom.strip('chr')]
    if not binbounds is None:
        start = binbounds[0, 0]
        stop = binbounds[-1, 1]
        startfend = _find_fend_from_coord(hic, chrint, start)
        stopfend = _find_fend_from_coord(hic, chrint, stop) + 1
    else:
        if start is None and startfend is None:
            startfend = hic.fends['chr_indices'][chrint]
            while startfend < hic.fends['chr_indices'][chrint + 1] and hic.filter[startfend] == 0:
                startfend += 1
            if startfend == hic.fends['chr_indices'][chrint + 1]:
                if not silent:
                    print >> sys.stderr, ("Insufficient data.\n"),
                return None
            start = hic.fends['fends']['mid'][startfend]
            if binsize > 0:
                start = (start / binsize) * binsize
        elif start is None:
            start = hic.fends['fends']['mid'][startfend]
            if binsize > 0:
                start = (start / binsize) * binsize
        else:
            startfend = _find_fend_from_coord(hic, chrint, start)
        if (stop is None or stop == 0) and stopfend is None:
            stopfend = hic.fends['chr_indices'][chrint + 1]
            while stopfend > hic.fends['chr_indices'][chrint] and hic.filter[stopfend - 1] == 0:
                stopfend -= 1
            stop = hic.fends['fends']['mid'][stopfend - 1]
            if binsize > 0:
                stop = ((stop - 1 - start) / binsize + 1) * binsize + start
        elif stop is None or stop == 0:
            stop = hic.fends['fends']['mid'][stopfend - 1]
            if binsize > 0:
                stop = ((stop - 1 - start) / binsize + 1) * binsize + start
        else:
            if binsize > 0:
                stop = ((stop - 1 - start) / binsize + 1) * binsize + start
            stopfend = _find_fend_from_coord(hic, chrint, stop) + 1
    if not silent:
        print >> sys.stderr, ("Finding %s %s array for %s:%i-%i...") % (datatype, arraytype, chrom, start, stop),
    # If datatype is not 'expected', pull the needed slice of data
    if datatype != 'expected':
        start_index = hic.data['cis_indices'][startfend]
        stop_index = hic.data['cis_indices'][stopfend]
        if start_index == stop_index:
            if not silent:
                print >> sys.stderr, ("Insufficient data\n"),
            return None
        data_indices = hic.data['cis_indices'][startfend:(stopfend + 1)]
        data_indices -= data_indices[0]
        data = hic.data['cis_data'][start_index:stop_index, :]
        data[:, :2] -= startfend
    else:
        data_indices = None
        data = None
    # Determine mapping of valid fends to bins
    mapping = numpy.zeros(stopfend - startfend, dtype=numpy.int32) - 1
    valid = numpy.where(hic.filter[startfend:stopfend] > 0)[0]
    mids = hic.fends['fends']['mid'][startfend:stopfend]
    if binsize == 0 and binbounds is None:
        if skipfiltered:
            mapping[valid] = numpy.arange(valid.shape[0])
            num_bins = valid.shape[0]
        else:
            mapping[valid] = valid
            num_bins = mapping.shape[0]
    elif not binbounds is None:
        start_indices = numpy.searchsorted(binbounds[:, 0], mids[valid], side='right') - 1
        stop_indices = numpy.searchsorted(binbounds[:, 1], mids[valid], side='right')
        where = numpy.where(start_indices == stop_indices)[0]
        valid = valid[where]
        mapping[valid] = start_indices[where]
        num_bins = binbounds.shape[0]
    else:
        mapping[valid] = (mids[valid] - start) / binsize
        num_bins = (stop - start) / binsize
    # Find maximum interaction partner for each fend
    if num_bins < 2:
        if not silent:
            print >> sys.stderr, ("Insufficient data\n"),
        return None
    max_fend = numpy.zeros(mapping.shape[0], dtype=numpy.int32)
    find_max_fend(max_fend, mids, hic.fends['fends']['chr'][startfend:stopfend],
                  hic.fends['chr_indices'][...], startfend, maxdistance)
    max_fend = numpy.minimum(max_fend, mapping.shape[0])
    if binsize == 0:
        max_bin = numpy.amax(max_fend - numpy.arange(mapping.shape[0]))
        if max_bin <= 0:
            if not silent:
                print >> sys.stderr, ("Insufficient data.\n"),
            return None
    else:
        if maxdistance == 0:
            max_bin = num_bins - 1
        else:
            max_bin = maxdistance / binsize
    # If correction is required, determine what type and get appropriate data
    if 'binning' not in hic.normalization and datatype != 'raw':
        corrections = hic.corrections[startfend:stopfend]
    elif datatype == 'raw':
        corrections = numpy.ones(stopfend - startfend, dtype=numpy.float32)
    else:
        corrections = None
    if ((hic.normalization in ['express', 'probability'] and
            datatype == 'fend') or datatype == 'raw') and maxdistance == 0:
        if datatype == 'fend':
            correction_sums = numpy.bincount(mapping[valid], weights=corrections[valid],
                                             minlength=num_bins).astype(numpy.float64)
        else:
            correction_sums = numpy.bincount(mapping[valid], minlength=num_bins).astype(numpy.float64)
    else:
        correction_sums = None
    if 'binning' in hic.normalization and datatype not in ['raw', 'distance']:
        binning_corrections = hic.binning_corrections
        binning_num_bins = hic.binning_num_bins
        fend_indices = hic.binning_fend_indices
    else:
        binning_corrections = None
        binning_num_bins = None
        fend_indices = None
    if datatype in ['distance', 'enrichment', 'expected']:
        distance_parameters = hic.distance_parameters
        chrom_mean = hic.chromosome_means[chrint]
    else:
        distance_parameters = None
        chrom_mean = 0.0
    # If proportional is requested, find bin ranges
    if proportional and binsize > 0:
        fends = hic.fends['fends'][startfend:stopfend]
        ranges = numpy.zeros((mapping.shape[0], 2), dtype=numpy.int32)
        overlap = numpy.zeros(ranges.shape, dtype=numpy.float32)
        positions = numpy.arange(1, 1 + num_bins) * binsize + start
        ranges[:, 0] = numpy.searchsorted(positions, fends['start'])
        ranges[:, 1] = numpy.searchsorted(positions[:-1], fends['stop'])
        where = numpy.where(ranges[:, 0] < ranges[:, 1])[0]
        overlap[where, 0] = numpy.minimum(positions[ranges[where, 0]] - fends['start'][where],
                                          binsize) / float(binsize)
        overlap[where, 1] = numpy.minimum(fends['stop'][where] - positions[ranges[where, 1]] + binsize,
                                          binsize) / float(binsize)
        where = numpy.where(ranges[:, 0] == ranges[:, 1])[0]
        overlap[where, 0] = (fends['stop'][where] - fends['start'][where]) / float(binsize)
    else:
        ranges = None
        overlap = None
    # Create requested array
    if arraytype == 'compact':
        data_array = numpy.zeros((num_bins, max_bin, 2), dtype=numpy.float32)
    else:
        data_array = numpy.zeros((num_bins * (num_bins - 1) / 2, 2), dtype=numpy.float32)
    # Fill in data values
    if arraytype == 'compact':
        _hic_binning.find_cis_compact_expected(mapping, corrections, binning_corrections,
                                               binning_num_bins, fend_indices, mids, distance_parameters,
                                               max_fend, data_array, correction_sums, ranges, overlap,
                                               chrom_mean, startfend)
        if datatype != 'expected':
            _hic_binning.find_cis_compact_observed(data, data_indices, mapping, max_fend, data_array, ranges, overlap)
        else:
            data_array[:, :, 0] = data_array[:, :, 1]
            data_array[:, :, 1].fill(0)
            correction_sums = numpy.bincount(mapping[valid], minlength=num_bins).astype(numpy.float64)
            corrections.fill(1)
            _hic_binning.find_cis_compact_expected(mapping, corrections, None, None, None, mids, None,
                                                   max_fend, data_array, correction_sums, ranges, overlap,
                                                   chrom_mean, startfend)
            data_array = data_array[:, :, ::-1]
    else:
        _hic_binning.find_cis_upper_expected(mapping, corrections, binning_corrections,
                                             binning_num_bins, fend_indices, mids, distance_parameters,
                                             max_fend, data_array, correction_sums, ranges, overlap,
                                             chrom_mean, startfend)
        if datatype != 'expected':
            _hic_binning.find_cis_upper_observed(data, data_indices, mapping, max_fend, data_array, ranges, overlap)
        else:
            data_array[:, 0] = data_array[:, 1]
            data_array[:, 1].fill(0)
            correction_sums = numpy.bincount(mapping[valid], minlength=num_bins).astype(numpy.float64)
            corrections.fill(1)
            _hic_binning.find_cis_upper_expected(mapping, corrections, None, None, None, mids, None,
                                                 max_fend, data_array, correction_sums, ranges, overlap,
                                                 chrom_mean, startfend)
            data_array = data_array[:, ::-1]
    # If requesting 'full' array, convert 'upper' array type to 'full'
    if arraytype == 'full':
        indices = numpy.triu_indices(num_bins, 1)
        full_data_array = numpy.zeros((num_bins, num_bins, 2), dtype=numpy.float32)
        full_data_array[indices[1], indices[0], :] = data_array
        full_data_array[indices[0], indices[1], :] = data_array
        del data_array
        data_array = full_data_array
    if returnmapping:
        bin_mapping = numpy.zeros((num_bins, 4), dtype=numpy.int32)
        if binsize == 0 and binbounds is None:
            if skipfiltered:
                bin_mapping[:, 2] = valid + startfend
            else:
                bin_mapping[:, 2] = numpy.arange(startfend, stopfend)
            bin_mapping[:, 3] = bin_mapping[:, 2] + 1
            bin_mapping[:, 0] = hic.fends['fends']['start'][bin_mapping[:, 2]]
            bin_mapping[:, 1] = hic.fends['fends']['stop'][bin_mapping[:, 2]]
        else:
            if binbounds is None:
                bin_mapping[:, 0] = start + binsize * numpy.arange(num_bins)
                bin_mapping[:, 1] = bin_mapping[:, 0] + binsize
            else:
                bin_mapping[:, :2] = binbounds
            bin_mapping[:, 2] = numpy.searchsorted(mids, bin_mapping[:, 0]) + startfend
            bin_mapping[:, 3] = numpy.searchsorted(mids, bin_mapping[:, 1]) + startfend
        if not silent:
            print >> sys.stderr, ("Done\n"),
        return [data_array, bin_mapping]
    else:
        if not silent:
            print >> sys.stderr, ("Done\n"),
        return data_array

def _find_fend_from_coord(hic, chrint, coord):
    """Find the next fend after the coordinate on chromosome 'chrint'."""
    first_fend = hic.fends['chr_indices'][chrint]
    last_fend = hic.fends['chr_indices'][chrint + 1]
    return numpy.searchsorted(hic.fends['fends']['mid'][first_fend:last_fend], coord) + first_fend

def bin_cis_array(data_array, data_mapping, binsize=10000, binbounds=None, start=None, stop=None, arraytype='full',
                  returnmapping=False, **kwargs):
    """
    Create an array of format 'arraytype' and fill 'binsize' bins or bins defined by 'binbounds' with data provided in the array passed by 'data_array'.

    :param data_array: A 2d (upper) or 3d (compact) array containing data to be binned. Array format will be determined from the number of dimensions.
    :type data_array: numpy array
    :param data_mapping: An N x 4 2d integer array containing the start and stop coordinates, and start and stop fends for each of the N bin ranges in 'data_array'.
    :type data_mapping: numpy array
    :param binsize: This is the coordinate width of each bin. If binbounds is not None, this value is ignored.
    :type binsize: int.
    :param binbounds: An array containing start and stop coordinates for a set of user-defined bins. Any bin from 'data_array' not falling in a bin is ignored.
    :type binbounds: numpy array
    :param start: The coordinate at the beginning of the first bin of the binned data. If unspecified, 'start' will be the first multiple of 'binsize' below the first coordinate from 'data_mapping'. If 'binbounds' is given, 'start' is ignored. Optional.
    :type start: int.
    :param stop: The coordinate at the end of the last bin of the binned data. If unspecified, 'stop' will be the first multiple of 'binsize' after the last coordinate from 'data_mapping'. If needed, 'stop' is adjusted upward to create a complete last bin. If 'binbounds' is given, 'stop' is ignored. Optional.
    :type stop: int.
    :param arraytype: This determines what shape of array data are returned in. Acceptable values are 'compact', 'full', and 'upper'. 'compact' means data are arranged in a N x M x 2 array where N is the number of bins, M is the maximum number of steps between included bin pairs, and data are stored such that bin n,m contains the interaction values between n and n + m + 1. 'full' returns a square, symmetric array of size N x N x 2. 'upper' returns only the flattened upper triangle of a full array, excluding the diagonal of size (N * (N - 1) / 2) x 2.
    :type arraytype: str.
    :param returnmapping: If 'True', a list containing the data array and a 2d array containing first coordinate included and excluded from each bin, and the first fend included and excluded from each bin is returned. Otherwise only the data array is returned.
    :type returnmapping: bool.
    :returns: Array in format requested with 'arraytype' containing binned data requested with 'datatype' pulled from 'data_array' or list of binned data array and mapping array.
    """
    if 'silent' in kwargs and kwargs['silent']:
        silent = True
    else:
        silent = False
    # check that arraytype value is acceptable
    if arraytype not in ['full', 'compact', 'upper']:
        if not silent:
            print >> sys.stderr, ("Unrecognized array type. No data returned.\n"),
        return None
    # Determine input array type
    if len(data_array.shape) == 2 and data_mapping.shape[0] * (data_mapping.shape[0] - 1) / 2 == data_array.shape[0]:
        input_type = 'upper'
    elif len(data_array.shape) == 3 and data_array.shape[0] == data_mapping.shape[0]:
        input_type = 'compact'
    else:
        if not silent:
            print >> sys.stderr, ("Unrecognized input array type. No data returned.\n"),
        return None
    # Determine start and stop, if necessary
    if binbounds is None:
        if start is None:
            start = (data_mapping[0, 0] / binsize) * binsize
        if stop is None:
            stop = ((data_mapping[-1, 1] - 1) / binsize + 1) * binsize
        else:
            stop = ((stop - 1 - start) / binsize + 1) * binsize + start
        num_bins = (stop - start) / binsize
        binbounds = numpy.zeros((num_bins, 2), dtype=numpy.int32)
        binbounds[:, 0] = numpy.arange(num_bins) * binsize + start
        binbounds[:, 1] = binbounds[:, 0] + binsize
    else:
        num_bins = binbounds.shape[0]
        start = binbounds[0, 0]
        stop = binbounds[0, 1]
    mids = (data_mapping[:, 0] + data_mapping[:, 1]) / 2
    if not silent:
        print >> sys.stderr, ("Finding binned %s array...") % (arraytype),
    # Find bin mapping for each fend
    mapping = numpy.zeros(mids.shape[0], dtype=numpy.int32) - 1
    fend_ranges = numpy.zeros((binbounds.shape[0], 2), dtype=numpy.int32)
    for i in range(binbounds.shape[0]):
        firstbin = numpy.searchsorted(mids, binbounds[i, 0])
        lastbin = numpy.searchsorted(mids, binbounds[i, 1])
        mapping[firstbin:lastbin] = i
        fend_ranges[i, 0] = data_mapping[firstbin, 2]
        fend_ranges[i, 1] = data_mapping[lastbin - 1, 3]
    # Create requested array
    if arraytype == 'compact':
        max_bin = (stop - start) / binsize + 1
        binned_array = numpy.zeros((num_bins, max_bin, 2), dtype=numpy.float32)
    else:
        binned_array = numpy.zeros((num_bins * (num_bins - 1) / 2, 2), dtype=numpy.float32)
    # Fill in binned data values
    if arraytype == 'compact':
        if input_type == 'compact':
            _hic_binning.bin_compact_to_compact(binned_array, data_array, mapping)
        else:
            _hic_binning.bin_upper_to_compact(binned_array, data_array, mapping)
        # Trim unused bins
        valid = numpy.where(numpy.sum(binned_array[:, :, 1] > 0, axis=0) > 0)[0][-1]
        binned_array = binned_array[:, :(valid + 1), :]
    else:
        if input_type == 'compact':
            _hic_binning.bin_compact_to_upper(binned_array, data_array, mapping, num_bins)
        else:
            _hic_binning.bin_upper_to_upper(binned_array, data_array, mapping, num_bins)
    # If requesting 'full' array, convert 'upper' array type to 'full'
    if arraytype == 'full':
        indices = numpy.triu_indices(num_bins, 1)
        full_binned_array = numpy.zeros((num_bins, num_bins, 2), dtype=numpy.float32)
        full_binned_array[indices[1], indices[0], :] = binned_array
        full_binned_array[indices[0], indices[1], :] = binned_array
        del binned_array
        binned_array = full_binned_array
    # If mapping requested, calculate bin bounds
    if returnmapping:
        mapping = numpy.zeros((num_bins, 4), dtype=numpy.int32)
        mapping[:, 0] = binbounds[:, 0]
        mapping[:, 1] = binbounds[:, 1]
        mapping[:, 2:4] = fend_ranges
        if not silent:
            print >> sys.stderr, ("Done\n"),
        return [binned_array, mapping]
    else:
        if not silent:
            print >> sys.stderr, ("Done\n"),
        return binned_array

def dynamically_bin_cis_array(unbinned, unbinnedpositions, binned, binbounds, minobservations=10,
                              searchdistance=0, removefailed=True, **kwargs):
    """
    Expand bins in 'binned' to include additional data provided in 'unbinned' as necessary to meet 'minobservations', or 'searchdistance' criteria.

    :param unbinned: A 2d or 3d array containing data in either compact or upper format to be used for filling expanding bins. Array format will be determined from the number of dimensions.
    :type unbinned: numpy array
    :param unbinnedpositions: A 2d integer array indicating the first and last coordinate of each bin in 'unbinned' array.
    :type unbinnedpositions: numpy array
    :param binned: A 2d or 3d array containing binned data in either compact or upper format to be dynamically binned. Array format will be determined from the number of dimensions. Data in this array will be altered by this function.
    :type binned: numpy array
    :param binbounds: An integer array indicating the start and end position of each bin in 'binned' array. This array should be N x 2, where N is the number of intervals in 'binned'.
    :type binbounds: numpy array
    :param minobservations: The fewest number of observed reads needed for a bin to counted as valid and stop expanding.
    :type minobservations: int.
    :param searchdistance: The furthest distance from the bin minpoint to expand bounds. If this is set to zero, there is no limit on expansion distance.
    :type searchdistance: int.
    :param removefailed: If a non-zero 'searchdistance' is given, it is possible for a bin not to meet the 'minobservations' criteria before stopping looking. If this occurs and 'removefailed' is True, the observed and expected values for that bin are zero.
    :type removefailed: bool.
    :returns: None
    """
    if 'silent' in kwargs and kwargs['silent']:
        silent = True
    else:
        silent = False
    # Determine unbinned array type
    if len(unbinned.shape) == 2 and (unbinnedpositions.shape[0] * (unbinnedpositions.shape[0] - 1) / 2 ==
                                     unbinned.shape[0]):
        unbinned_type = 'upper'
    elif len(unbinned.shape) == 3 and unbinned.shape[0] == unbinnedpositions.shape[0]:
        unbinned_type = 'compact'
    else:
        if not silent:
            print >> sys.stderr, ("Unrecognized unbinned array type. No data returned.\n"),
        return None
    # Determine binned array type
    if len(binned.shape) == 2 and binbounds.shape[0] * (binbounds.shape[0] - 1) / 2 == binned.shape[0]:
        binned_type = 'upper'
    elif len(binned.shape) == 3 and binned.shape[0] == binbounds.shape[0]:
        binned_type = 'compact'
    else:
        if not silent:
            print >> sys.stderr, ("Unrecognized binned array type. No data returned.\n"),
        return None
    if not silent:
        print >> sys.stderr, ("Dynamically binning data..."),
    # Determine bin edges relative to unbinned positions
    unbinnedmids = (unbinnedpositions[:, 0] + unbinnedpositions[:, 1]) / 2
    binedges = numpy.zeros(binbounds.shape, dtype=numpy.int32)
    binedges[:, 0] = numpy.searchsorted(unbinnedmids, binbounds[:, 0])
    binedges[:, 1] = numpy.searchsorted(unbinnedmids, binbounds[:, 1])
    # Determine bin midpoints
    mids = (binbounds[:, 0] + binbounds[:, 1]) / 2
    # Dynamically bin using appropriate array type combination
    if unbinned_type == 'upper':
        if binned_type == 'upper':
            _hic_binning.dynamically_bin_upper_from_upper(unbinned, unbinnedmids, binned, binedges,
                                                      mids, minobservations, searchdistance, int(removefailed))
        else:
            _hic_binning.dynamically_bin_compact_from_upper(unbinned, unbinnedmids, binned, binedges,
                                                        mids, minobservations, searchdistance, int(removefailed))
    else:
        if binned_type == 'upper':
            _hic_binning.dynamically_bin_upper_from_compact(unbinned, unbinnedmids, binned, binedges,
                                                        mids, minobservations, searchdistance, int(removefailed))
        else:
            _hic_binning.dynamically_bin_compact_from_compact(unbinned, unbinnedmids, binned, binedges,
                                                          mids, minobservations, searchdistance, int(removefailed))
    if not silent:
        print >> sys.stderr, ("Done\n"),
    return None

def find_cis_subregion_signal(hic, chrom, binsize=10000, binbounds1=None, binbounds2=None, start1=None, stop1=None,
                      startfend1=None, stopfend1=None, start2=None, stop2=None, startfend2=None, stopfend2=None,
                      datatype='enrichment', skipfiltered=False, returnmapping=False, **kwargs):
    """
    Create a full array and fill with data requested in 'datatype'.

    :param hic: A :class:`HiC <hifive.hic.HiC>` class object containing fend and count data.
    :type hic: :class:`HiC <hifive.hic.HiC>`
    :param chrom: The name of a chromosome contained in 'hic'.
    :type chrom: str.
    :param binsize: This is the coordinate width of each bin. A value of zero indicates unbinned. If binbounds is not None, this value is ignored.
    :type binsize: int.
    :param binbounds: An array containing start and stop coordinates for a set of user-defined bins. Any fend not falling in a bin is ignored.
    :type binbounds: numpy array
    :param start: The smallest coordinate to include in the array, measured from fend midpoints or the start of the first bin. If 'binbounds' is given, this value is ignored. If both 'start' and 'startfend' are given, 'start' will override 'startfend'. If unspecified, this will be set to the midpoint of the first fend for 'chrom', adjusted to the first multiple of 'binsize' if not zero. Optional.
    :type start: int.
    :param stop: The largest coordinate to include in the array, measured from fend midpoints or the end of the last bin. If 'binbounds' is given, this value is ignored. If both 'stop' and 'stopfend' are given, 'stop' will override 'stopfend'. If unspecified, this will be set to the midpoint of the last fend plus one for 'chrom', adjusted to the last multiple of 'start' + 'binsize' if not zero. Optional.
    :type stop: int.
    :param startfend: The first fend to include in the array. If 'binbounds' is given, this value is ignored. If unspecified and 'start' is not given, this is set to the first valid fend in 'chrom'. In cases where 'start' is specified and conflicts with 'startfend', 'start' is given preference. Optional
    :type startfend: int.
    :param stopfend: The first fend not to include in the array. If 'binbounds' is given, this value is ignored. If unspecified and 'stop' is not given, this is set to the last valid fend in 'chrom' plus one. In cases where 'stop' is specified and conflicts with 'stopfend', 'stop' is given preference. Optional.
    :type stopfend: str.
    :param datatype: This specifies the type of data that is processed and returned. Options are 'raw', 'distance', 'fend', 'enrichment', and 'expected'. Observed values are always in the first index along the last axis, except when 'datatype' is 'expected'. In this case, filter values replace counts. Conversely, if 'raw' is specified, unfiltered fends return value of one. Expected values are returned for 'distance', 'fend', 'enrichment', and 'expected' values of 'datatype'. 'distance' uses only the expected signal given distance for calculating the expected values, 'fend' uses only fend correction values, and both 'enrichment' and 'expected' use both correction and distance mean values.
    :type datatype: str.
    :param arraytype: This determines what shape of array data are returned in. Acceptable values are 'compact', 'full', and 'upper'. 'compact' means data are arranged in a N x M x 2 array where N is the number of bins, M is the maximum number of steps between included bin pairs, and data are stored such that bin n,m contains the interaction values between n and n + m + 1. 'full' returns a square, symmetric array of size N x N x 2. 'upper' returns only the flattened upper triangle of a full array, excluding the diagonal of size (N * (N - 1) / 2) x 2.
    :type arraytype: str.
    :param maxdistance: This specifies the maximum coordinate distance between bins that will be included in the array. If set to zero, all distances are included.
    :type maxdistance: str.
    :param skipfiltered: If 'True', all interaction bins for filtered out fends are removed and a reduced-size array is returned.
    :type skipfiltered: bool.
    :param returnmapping: If 'True', a list containing the data array and two 2d array containing first coordinate included and excluded from each bin, and the first fend included and excluded from each bin for the first and second axis is returned. Otherwise only the data array is returned.
    :type returnmapping: bool.
    :returns: Array in format requested with 'arraytype' containing data requested with 'datatype'.
    """
    if 'silent' in kwargs and kwargs['silent']:
        silent = True
    else:
        silent = False
    # check that all values are acceptable
    if datatype not in ['raw', 'fend', 'distance', 'enrichment', 'expected']:
        if not silent:
            print >> sys.stderr, ("Datatype given is not recognized. No data returned\n"),
        return None
    elif datatype in ['fend', 'enrichment'] and hic.normalization == 'none':
        if not silent:
            print >> sys.stderr, ("Normalization has not been performed yet on this project. Select either 'raw' or 'distance' for datatype. No data returned\n"),
        return None
    # Determine start, stop, startfend, and stopfend
    chrint = hic.chr2int[chrom.strip('chr')]
    if not binbounds1 is None:
        start1 = binbounds1[0, 0]
        stop1 = binbounds1[-1, 1]
        startfend1 = _find_fend_from_coord(hic, chrint, start1)
        stopfend1 = _find_fend_from_coord(hic, chrint, stop1)
    else:
        if start1 is None and startfend1 is None:
            startfend1 = hic.fends['chr_indices'][chrint]
            while startfend1 < hic.fends['chr_indices'][chrint + 1] and hic.filter[startfend1] == 0:
                startfend1 += 1
            if startfend1 == hic.fends['chr_indices'][chrint + 1]:
                if not silent:
                    print >> sys.stderr, ("Insufficient data.\n"),
                return None
            start1 = hic.fends['fends']['mid'][startfend1]
            if binsize > 0:
                start1 = (start1 / binsize) * binsize
        elif start1 is None:
            start1 = hic.fends['fends']['mid'][startfend1]
            if binsize > 0:
                start1 = (start1 / binsize) * binsize
        else:
            startfend1 = _find_fend_from_coord(hic, chrint, start1)
        if (stop1 is None or stop1 == 0) and stopfend1 is None:
            stopfend1 = hic.fends['chr_indices'][chrint + 1]
            while stopfend1 > hic.fends['chr_indices'][chrint] and hic.filter[stopfend1 - 1] == 0:
                stopfend1 -= 1
            stop1 = hic.fends['fends']['mid'][stopfend1 - 1]
            if binsize > 0:
                stop1 = ((stop1 - 1 - start1) / binsize + 1) * binsize + start1
        elif stop1 is None or stop1 == 0:
            stop1 = hic.fends['fends']['mid'][stopfend1 - 1]
            if binsize > 0:
                stop1 = ((stop1 - 1 - start1) / binsize + 1) * binsize + start1
        else:
            if binsize > 0:
                stop1 = ((stop1 - 1 - start1) / binsize + 1) * binsize + start1
            stopfend1 = _find_fend_from_coord(hic, chrint, stop1)
    if not binbounds1 is None:
        start2 = binbounds2[0, 0]
        stop2 = binbounds2[-1, 1]
        startfend2 = _find_fend_from_coord(hic, chrint, start2)
        stopfend2 = _find_fend_from_coord(hic, chrint, stop2)
    else:
        if start2 is None and startfend2 is None:
            startfend2 = hic.fends['chr_indices'][chrint]
            while startfend2 < hic.fends['chr_indices'][chrint + 1] and hic.filter[startfend2] == 0:
                startfend2 += 1
            if startfend2 == hic.fends['chr_indices'][chrint + 1]:
                if not silent:
                    print >> sys.stderr, ("Insufficient data.\n"),
                return None
            start2 = hic.fends['fends']['mid'][startfend2]
            if binsize > 0:
                start2 = (start2 / binsize) * binsize
        elif start2 is None:
            start2 = hic.fends['fends']['mid'][startfend2]
            if binsize > 0:
                start2 = (start2 / binsize) * binsize
        else:
            startfend2 = _find_fend_from_coord(hic, chrint, start2)
        if (stop2 is None or stop2 == 0) and stopfend2 is None:
            stopfend2 = hic.fends['chr_indices'][chrint + 1]
            while stopfend2 > hic.fends['chr_indices'][chrint] and hic.filter[stopfend2 - 1] == 0:
                stopfend2 -= 1
            stop2 = hic.fends['fends']['mid'][stopfend2 - 1]
            if binsize > 0:
                stop2 = ((stop2 - 1 - start2) / binsize + 1) * binsize + start2
        elif stop2 is None or stop2 == 0:
            stop2 = hic.fends['fends']['mid'][stopfend2 - 1]
            if binsize > 0:
                stop2 = ((stop2 - 1 - start2) / binsize + 1) * binsize + start2
        else:
            if binsize > 0:
                stop2 = ((stop2 - 1 - start2) / binsize + 1) * binsize + start2
            stopfend2 = _find_fend_from_coord(hic, chrint, stop2)
    if not silent:
        print >> sys.stderr, ("Finding %s array for %s:%i-%i by %i-%i...") % (datatype,  chrom,
                                                                                 start1, stop1, start2,
                                                                                 stop2),
    # If datatype is not 'expected', pull the needed slice of data
    if datatype != 'expected':
        startfend = min(startfend1, startfend2)
        start_index = hic.data['cis_indices'][startfend]
        stop_index = hic.data['cis_indices'][min(stopfend1, stopfend2)]
        if start_index == stop_index:
            if not silent:
                print >> sys.stderr, ("Insufficient data\n"),
            return None
        data_indices = hic.data['cis_indices'][startfend:(min(stopfend1, stopfend2) + 1)]
        data_indices -= data_indices[0]
        data = hic.data['cis_data'][start_index:stop_index, :]
    else:
        data_indices = None
        data = None
    # Determine mapping of valid fends to bins
    mapping1 = numpy.zeros(stopfend1 - startfend1, dtype=numpy.int32) - 1
    mapping2 = numpy.zeros(stopfend2 - startfend2, dtype=numpy.int32) - 1
    valid1 = numpy.where(hic.filter[startfend1:stopfend1] > 0)[0].astype(numpy.int32)
    valid2 = numpy.where(hic.filter[startfend2:stopfend2] > 0)[0].astype(numpy.int32)
    mids1 = hic.fends['fends']['mid'][startfend1:stopfend1]
    mids2 = hic.fends['fends']['mid'][startfend2:stopfend2]
    if binsize == 0 and binbounds1 is None:
        if skipfiltered:
            mapping1[valid1] = numpy.arange(valid1.shape[0])
            num_bins1 = valid1.shape[0]
        else:
            mapping1[valid1] = valid1
            num_bins1 = mapping1.shape[0]
    elif not binbounds1 is None:
        start_indices = numpy.searchsorted(binbounds1[:, 0], mids1[valid1], side='right') - 1
        stop_indices = numpy.searchsorted(binbounds1[:, 1], mids1[valid1], side='right')
        where = numpy.where(start_indices == stop_indices)[0]
        valid1 = valid1[where]
        mapping1[valid1] = start_indices[where]
        num_bins1 = binbounds1.shape[0]
    else:
        mapping1[valid1] = (mids1[valid1] - start1) / binsize
        num_bins1 = (stop1 - start1) / binsize
    if binsize == 0 and binbounds2 is None:
        if skipfiltered:
            mapping2[valid2] = numpy.arange(valid2.shape[0])
            num_bins2 = valid2.shape[0]
        else:
            mapping2[valid2] = valid2
            num_bins2 = mapping2.shape[0]
    elif not binbounds2 is None:
        start_indices = numpy.searchsorted(binbounds2[:, 0], mids2[valid2], side='right') - 1
        stop_indices = numpy.searchsorted(binbounds2[:, 1], mids2[valid2], side='right')
        where = numpy.where(start_indices == stop_indices)[0]
        valid2 = valid2[where]
        mapping2[valid2] = start_indices[where]
        num_bins2 = binbounds2.shape[0]
    else:
        mapping2[valid2] = (mids2[valid2] - start2) / binsize
        num_bins2 = (stop2 - start2) / binsize
    # Find maximum interaction partner for each fend
    if num_bins1 < 1 or num_bins2 < 1:
        if not silent:
            print >> sys.stderr, ("Insufficient data\n"),
        return None
    # If correction is required, determine what type and get appropriate data
    if hic.normalization != 'binning' and datatype != 'raw':
        corrections1 = hic.corrections[startfend1:stopfend1]
        corrections2 = hic.corrections[startfend2:stopfend2]
    elif datatype == 'raw':
        corrections1 = numpy.ones(stopfend1 - startfend1, dtype=numpy.float32)
        corrections2 = numpy.ones(stopfend2 - startfend2, dtype=numpy.float32)
    else:
        corrections1 = None
        corrections2 = None
    if ((hic.normalization in ['express', 'probability'] and
            datatype == 'fend') or datatype == 'raw'):
        correction_sums1 = numpy.zeros(num_bins1, dtype=numpy.float64)
        correction_sums2 = numpy.zeros(num_bins2, dtype=numpy.float64)
        if datatype == 'fend':
            correction_sums1[:] = numpy.bincount(mapping1[valid1], weights=corrections1[valid1], minlength=num_bins1)
            correction_sums2[:] = numpy.bincount(mapping2[valid2], weights=corrections2[valid2], minlength=num_bins2)
        else:
            correction_sums1[:] = numpy.bincount(mapping1[valid1], minlength=num_bins1)
            correction_sums2[:] = numpy.bincount(mapping2[valid2], minlength=num_bins2)
    else:
        correction_sums1 = None
        correction_sums2 = None
    if (hic.normalization in ['binning', 'binning-express', 'binning-probability'] and
            datatype not in ['raw', 'distance']):
        binning_corrections = hic.binning_corrections
        binning_num_bins = hic.binning_num_bins
        fend_indices = hic.binning_fend_indices
    else:
        binning_corrections = None
        binning_num_bins = None
        fend_indices = None
    # if accounting for distance, get distance parameters
    distance_parameters = None
    chrom_mean = 0.0
    if datatype in ['distance', 'enrichment', 'expected']:
        distance_parameters = hic.distance_parameters
        chrom_mean = hic.chromosome_means[chrint]
    # Create data array
    data_array = numpy.zeros((num_bins1, num_bins2, 2), dtype=numpy.float32)
    # Fill in data values
    _hic_binning.find_cis_subregion_expected(mapping1, mapping2, corrections1, corrections2, binning_corrections,
                                             binning_num_bins, fend_indices, data_array, correction_sums1,
                                             correction_sums2, mids1, mids2, distance_parameters, chrom_mean,
                                             startfend1, startfend2)
    if datatype != 'expected':
        _hic_binning.find_cis_subregion_observed(mapping1, mapping2, data, data_indices, data_array, startfend1,
                                                 startfend2)
    else:
        data_array[:, :, 0] = data_array[:, :, 1]
        data_array[:, :, 1].fill(0)
        corrections1.fill(1.0)
        corrections2.fill(1.0)
        correction_sums1 = numpy.bincount(mapping1[valid1], minlength=num_bins1).astype(numpy.float64)
        correction_sums2 = numpy.bincount(mapping2[valid2], minlength=num_bins2).astype(numpy.float64)
        correction_sums1 = None
        correction_sums2 = None
        _hic_binning.find_cis_subregion_expected(mapping1, mapping2, corrections1, corrections2, None, None, None,
                                                 data_array, correction_sums1, correction_sums2, mids1, mids2, None,
                                                 0.0, startfend1, startfend2)
        temp = numpy.copy(data_array[:, :, 0])
        data_array[:, :, 0] = data_array[:, :, 1]
        data_array[:, :, 1] = temp
        where = numpy.where(data_array[:, :, 0] > 0)
        where = numpy.where(data_array[:, :, 1] > 0)
    if returnmapping:
        bin_mapping1 = numpy.zeros((num_bins1, 4), dtype=numpy.int32)
        if binsize == 0 and binbounds1 is None:
            if skipfiltered:
                bin_mapping1[:, 2] = valid1 + startfend1
            else:
                bin_mapping1[:, 2] = numpy.arange(startfend1, stopfend1)
            bin_mapping1[:, 3] = bin_mapping1[:, 2] + 1
            bin_mapping1[:, 0] = hic.fends['fends']['start'][bin_mapping1[:, 2]]
            bin_mapping1[:, 1] = hic.fends['fends']['stop'][bin_mapping1[:, 2]]
        else:
            if binbounds1 is None:
                bin_mapping1[:, 0] = start1 + binsize * numpy.arange(num_bins1)
                bin_mapping1[:, 1] = bin_mapping1[:, 0] + binsize
            else:
                bin_mapping1[:, :2] = binbounds1
            bin_mapping1[:, 2] = numpy.searchsorted(mids1, bin_mapping1[:, 0]) + startfend1
            bin_mapping1[:, 3] = numpy.searchsorted(mids1, bin_mapping1[:, 1]) + startfend1
        bin_mapping2 = numpy.zeros((num_bins2, 4), dtype=numpy.int32)
        if binsize == 0 and binbounds2 is None:
            if skipfiltered:
                bin_mapping2[:, 2] = valid2 + startfend2
            else:
                bin_mapping2[:, 2] = numpy.arange(startfend2, stopfend2)
            bin_mapping2[:, 3] = bin_mapping2[:, 2] + 1
            bin_mapping2[:, 0] = hic.fends['fends']['start'][bin_mapping2[:, 2]]
            bin_mapping2[:, 1] = hic.fends['fends']['stop'][bin_mapping2[:, 2]]
        else:
            if binbounds2 is None:
                bin_mapping2[:, 0] = start2 + binsize * numpy.arange(num_bins2)
                bin_mapping2[:, 1] = bin_mapping2[:, 0] + binsize
            else:
                bin_mapping2[:, :2] = binbounds2
            bin_mapping2[:, 2] = numpy.searchsorted(mids2, bin_mapping2[:, 0]) + startfend2
            bin_mapping2[:, 3] = numpy.searchsorted(mids2, bin_mapping2[:, 1]) + startfend2
        if not silent:
            print >> sys.stderr, ("Done\n"),
        return [data_array, bin_mapping1, bin_mapping2]
    else:
        if not silent:
            print >> sys.stderr, ("Done\n"),
        return data_array

def find_trans_signal(hic, chrom1, chrom2, binsize=10000, binbounds1=None, binbounds2=None, start1=None, stop1=None,
                      startfend1=None, stopfend1=None, start2=None, stop2=None, startfend2=None, stopfend2=None,
                      datatype='enrichment', skipfiltered=False, returnmapping=False, **kwargs):
    """
    Create an array of format 'arraytype' and fill with data requested in 'datatype'.

    :param hic: A :class:`HiC <hifive.hic.HiC>` class object containing fend and count data.
    :type hic: :class:`HiC <hifive.hic.HiC>`
    :param chrom: The name of a chromosome contained in 'hic'.
    :type chrom: str.
    :param binsize: This is the coordinate width of each bin. A value of zero indicates unbinned. If binbounds is not None, this value is ignored.
    :type binsize: int.
    :param binbounds: An array containing start and stop coordinates for a set of user-defined bins. Any fend not falling in a bin is ignored.
    :type binbounds: numpy array
    :param start: The smallest coordinate to include in the array, measured from fend midpoints or the start of the first bin. If 'binbounds' is given, this value is ignored. If both 'start' and 'startfend' are given, 'start' will override 'startfend'. If unspecified, this will be set to the midpoint of the first fend for 'chrom', adjusted to the first multiple of 'binsize' if not zero. Optional.
    :type start: int.
    :param stop: The largest coordinate to include in the array, measured from fend midpoints or the end of the last bin. If 'binbounds' is given, this value is ignored. If both 'stop' and 'stopfend' are given, 'stop' will override 'stopfend'. If unspecified, this will be set to the midpoint of the last fend plus one for 'chrom', adjusted to the last multiple of 'start' + 'binsize' if not zero. Optional.
    :type stop: int.
    :param startfend: The first fend to include in the array. If 'binbounds' is given, this value is ignored. If unspecified and 'start' is not given, this is set to the first valid fend in 'chrom'. In cases where 'start' is specified and conflicts with 'startfend', 'start' is given preference. Optional
    :type startfend: int.
    :param stopfend: The first fend not to include in the array. If 'binbounds' is given, this value is ignored. If unspecified and 'stop' is not given, this is set to the last valid fend in 'chrom' plus one. In cases where 'stop' is specified and conflicts with 'stopfend', 'stop' is given preference. Optional.
    :type stopfend: str.
    :param datatype: This specifies the type of data that is processed and returned. Options are 'raw', 'distance', 'fend', 'enrichment', and 'expected'. Observed values are always in the first index along the last axis, except when 'datatype' is 'expected'. In this case, filter values replace counts. Conversely, if 'raw' is specified, unfiltered fends return value of one. Expected values are returned for 'distance', 'fend', 'enrichment', and 'expected' values of 'datatype'. 'distance' uses only the expected signal given distance for calculating the expected values, 'fend' uses only fend correction values, and both 'enrichment' and 'expected' use both correction and distance mean values.
    :type datatype: str.
    :param arraytype: This determines what shape of array data are returned in. Acceptable values are 'compact', 'full', and 'upper'. 'compact' means data are arranged in a N x M x 2 array where N is the number of bins, M is the maximum number of steps between included bin pairs, and data are stored such that bin n,m contains the interaction values between n and n + m + 1. 'full' returns a square, symmetric array of size N x N x 2. 'upper' returns only the flattened upper triangle of a full array, excluding the diagonal of size (N * (N - 1) / 2) x 2.
    :type arraytype: str.
    :param maxdistance: This specifies the maximum coordinate distance between bins that will be included in the array. If set to zero, all distances are included.
    :type maxdistance: str.
    :param skipfiltered: If 'True', all interaction bins for filtered out fends are removed and a reduced-size array is returned.
    :type skipfiltered: bool.
    :param returnmapping: If 'True', a list containing the data array and two 2d array containing first coordinate included and excluded from each bin, and the first fend included and excluded from each bin for the first and second axis is returned. Otherwise only the data array is returned.
    :type returnmapping: bool.
    :returns: Array in format requested with 'arraytype' containing data requested with 'datatype'.
    """
    if 'silent' in kwargs and kwargs['silent']:
        silent = True
    else:
        silent = False
    # check that all values are acceptable
    if datatype not in ['raw', 'fend', 'distance', 'enrichment', 'expected']:
        if not silent:
            print >> sys.stderr, ("Datatype given is not recognized. No data returned\n"),
        return None
    elif datatype in ['fend', 'enrichment'] and hic.normalization == 'none':
        if not silent:
            print >> sys.stderr, ("Normalization has not been performed yet on this project. Select either 'raw' or 'distance' for datatype. No data returned\n"),
        return None
    # Determine start, stop, startfend, and stopfend
    chrint1 = hic.chr2int[chrom1.strip('chr')]
    chrint2 = hic.chr2int[chrom2.strip('chr')]
    if not binbounds1 is None:
        start1 = binbounds1[0, 0]
        stop1 = binbounds1[-1, 1]
        startfend1 = _find_fend_from_coord(hic, chrint1, start1)
        stopfend1 = _find_fend_from_coord(hic, chrint1, stop1)
    else:
        if start1 is None and startfend1 is None:
            startfend1 = hic.fends['chr_indices'][chrint1]
            start1 = hic.fends['fends']['mid'][startfend1]
            if binsize > 0:
                start1 = (start1 / binsize) * binsize
        elif start1 is None:
            start1 = hic.fends['fends']['mid'][startfend1]
            if binsize > 0:
                start1 = (start1 / binsize) * binsize
        else:
            startfend1 = _find_fend_from_coord(hic, chrint1, start1)
        if (stop1 is None or stop1 == 0) and stopfend1 is None:
            stopfend1 = hic.fends['chr_indices'][chrint1 + 1]
            stop1 = hic.fends['fends']['mid'][stopfend1 - 1]
            if binsize > 0:
                stop1 = ((stop1 - 1 - start1) / binsize + 1) * binsize + start1
        elif stop1 is None or stop1 == 0:
            stop1 = hic.fends['fends']['mid'][stopfend1 - 1]
            if binsize > 0:
                stop1 = ((stop1 - 1 - start1) / binsize + 1) * binsize + start1
        else:
            if binsize > 0:
                stop1 = ((stop1 - 1 - start1) / binsize + 1) * binsize + start1
            stopfend1 = _find_fend_from_coord(hic, chrint1, stop1)
    if not binbounds2 is None:
        start2 = binbounds2[0, 0]
        stop2 = binbounds2[-1, 1]
        startfend2 = _find_fend_from_coord(hic, chrint2, start2)
        stopfend2 = _find_fend_from_coord(hic, chrint2, stop2)
    else:
        if start2 is None and startfend2 is None:
            startfend2 = hic.fends['chr_indices'][chrint2]
            start2 = hic.fends['fends']['mid'][startfend2]
            if binsize > 0:
                start2 = (start2 / binsize) * binsize
        elif start2 is None:
            start2 = hic.fends['fends']['mid'][startfend2]
            if binsize > 0:
                start2 = (start2 / binsize) * binsize
        else:
            startfend2 = _find_fend_from_coord(hic, chrint2, start2)
        if (stop2 is None or stop2 == 0) and stopfend2 is None:
            stopfend2 = hic.fends['chr_indices'][chrint2 + 1]
            stop2 = hic.fends['fends']['mid'][stopfend2 - 1]
            if binsize > 0:
                stop2 = ((stop2 - 1 - start2) / binsize + 1) * binsize + start2
        elif stop2 is None or stop2 == 0:
            stop2 = hic.fends['fends']['mid'][stopfend2 - 1]
            if binsize > 0:
                stop2 = ((stop2 - 1 - start2) / binsize + 1) * binsize + start2
        else:
            if binsize > 0:
                stop2 = ((stop2 - 1 - start2) / binsize + 1) * binsize + start2
            stopfend2 = _find_fend_from_coord(hic, chrint2, stop2)
    if not silent:
        print >> sys.stderr, ("Finding %s array for %s:%i-%i by %s:%i-%i...") % (datatype,  chrom1,
                                                                                 start1, stop1, chrom2, start2,
                                                                                 stop2),
    # If datatype is not 'expected', pull the needed slice of data
    if datatype != 'expected':
        if chrint1 < chrint2:
            start_index = hic.data['trans_indices'][startfend1]
            stop_index = hic.data['trans_indices'][stopfend1]
        else:
            start_index = hic.data['trans_indices'][startfend2]
            stop_index = hic.data['trans_indices'][stopfend2]
        if start_index == stop_index:
            if not silent:
                print >> sys.stderr, ("Insufficient data\n"),
            return None
        if chrint1 < chrint2:
            data_indices = hic.data['trans_indices'][startfend1:(stopfend1 + 1)]
        else:
            data_indices = hic.data['trans_indices'][startfend2:(stopfend2 + 1)]
        data_indices -= data_indices[0]
        data = hic.data['trans_data'][start_index:stop_index, :]
        if chrint1 < chrint2:
            data[:, 0] -= startfend1
            data[:, 1] -= startfend2
        else:
            data[:, 0] -= startfend2
            data[:, 1] -= startfend1
    else:
        data_indices = None
        data = None
    # Determine mapping of valid fends to bins
    mapping1 = numpy.zeros(stopfend1 - startfend1, dtype=numpy.int32) - 1
    mapping2 = numpy.zeros(stopfend2 - startfend2, dtype=numpy.int32) - 1
    valid1 = numpy.where(hic.filter[startfend1:stopfend1] > 0)[0].astype(numpy.int32)
    valid2 = numpy.where(hic.filter[startfend2:stopfend2] > 0)[0].astype(numpy.int32)
    mids1 = hic.fends['fends']['mid'][startfend1:stopfend1]
    mids2 = hic.fends['fends']['mid'][startfend2:stopfend2]
    if binsize == 0 and binbounds1 is None:
        if skipfiltered:
            mapping1[valid1] = numpy.arange(valid1.shape[0])
            num_bins1 = valid1.shape[0]
        else:
            mapping1[valid1] = valid1
            num_bins1 = mapping1.shape[0]
    elif not binbounds1 is None:
        start_indices = numpy.searchsorted(binbounds1[:, 0], mids1[valid1], side='right') - 1
        stop_indices = numpy.searchsorted(binbounds1[:, 1], mids1[valid1], side='right')
        where = numpy.where(start_indices == stop_indices)[0]
        valid1 = valid1[where]
        mapping1[valid1] = start_indices[where]
        num_bins1 = binbounds1.shape[0]
    else:
        mapping1[valid1] = (mids1[valid1] - start1) / binsize
        num_bins1 = (stop1 - start1) / binsize
    if binsize == 0 and binbounds2 is None:
        if skipfiltered:
            mapping2[valid2] = numpy.arange(valid2.shape[0])
            num_bins2 = valid2.shape[0]
        else:
            mapping2[valid2] = valid2
            num_bins2 = mapping2.shape[0]
    elif not binbounds2 is None:
        start_indices = numpy.searchsorted(binbounds2[:, 0], mids2[valid2], side='right') - 1
        stop_indices = numpy.searchsorted(binbounds2[:, 1], mids2[valid2], side='right')
        where = numpy.where(start_indices == stop_indices)[0]
        valid2 = valid2[where]
        mapping2[valid2] = start_indices[where]
        num_bins2 = binbounds2.shape[0]
    else:
        mapping2[valid2] = (mids2[valid2] - start2) / binsize
        num_bins2 = (stop2 - start2) / binsize
    # Find maximum interaction partner for each fend
    if num_bins1 < 1 or num_bins2 < 1:
        if not silent:
            print >> sys.stderr, ("Insufficient data\n"),
        return None
    # If correction is required, determine what type and get appropriate data
    if hic.normalization != 'binning' and datatype != 'raw':
        corrections1 = hic.corrections[startfend1:stopfend1]
        corrections2 = hic.corrections[startfend2:stopfend2]
    elif datatype == 'raw':
        corrections1 = numpy.ones(stopfend1 - startfend1, dtype=numpy.float32)
        corrections2 = numpy.ones(stopfend2 - startfend2, dtype=numpy.float32)
    else:
        corrections1 = None
        corrections2 = None
    if ((hic.normalization in ['express', 'probability'] and
            datatype == 'fend') or datatype == 'raw'):
        correction_sums1 = numpy.zeros(num_bins1, dtype=numpy.float64)
        correction_sums2 = numpy.zeros(num_bins2, dtype=numpy.float64)
        if datatype == 'fend':
            correction_sums1[:] = numpy.bincount(mapping1[valid1], weights=corrections1[valid1], minlength=num_bins1)
            correction_sums2[:] = numpy.bincount(mapping2[valid2], weights=corrections2[valid2], minlength=num_bins2)
        else:
            correction_sums1[:] = numpy.bincount(mapping1[valid1], minlength=num_bins1)
            correction_sums2[:] = numpy.bincount(mapping2[valid2], minlength=num_bins2)
    else:
        correction_sums1 = None
        correction_sums2 = None
    if (hic.normalization in ['binning', 'binning-express', 'binning-probability'] and
            datatype not in ['raw', 'distance']):
        binning_corrections = hic.binning_corrections
        binning_num_bins = hic.binning_num_bins
        fend_indices = hic.binning_fend_indices
    else:
        binning_corrections = None
        binning_num_bins = None
        fend_indices = None
    if datatype in ['distance', 'enrichment', 'expected']:
        if 'trans_means' not in hic.__dict__.keys():
            hic.find_trans_means()
        if chrint1 < chrint2:
            index = chrint1 * (hic.fends['chromosomes'].shape[0] - 1) - chrint1 * (chrint1 + 1) / 2 - 1 + chrint2
        else:
            index = chrint2 * (hic.fends['chromosomes'].shape[0] - 1) - chrint2 * (chrint2 + 1) / 2 - 1 + chrint1
        trans_mean = hic.trans_means[index]
    else:
        trans_mean = 1.0
    # Create data array
    if chrint1 < chrint2:
        data_array = numpy.zeros((num_bins1, num_bins2, 2), dtype=numpy.float32)
        if not data is None:
            data = data[numpy.where((data[:, 1] >= 0) *
                                    (data[:, 1] < mapping2.shape[0]) *
                                    (data[:, 0] < mapping1.shape[0]))[0], :]
    else:
        data_array = numpy.zeros((num_bins2, num_bins1, 2), dtype=numpy.float32)
        if not data is None:
            data = data[numpy.where((data[:, 1] >= 0) *
                                    (data[:, 1] < mapping1.shape[0]) *
                                    (data[:, 0] < mapping2.shape[0]))[0], :]
    # Fill in data values
    if chrint1 < chrint2:
        _hic_binning.find_trans_expected(mapping1, mapping2, corrections1, corrections2, binning_corrections,
                                         binning_num_bins, fend_indices, data_array,
                                         correction_sums1, correction_sums2, trans_mean, startfend1, startfend2)
        if datatype != 'expected':
            #_hic_binning.find_trans_observed(data, data_indices, mapping1, mapping2, data_array)
            data = data[numpy.where((data[:, 1] >= 0) * (data[:, 1] < mapping2.shape[0]) *
                                    (data[:, 0] < mapping1.shape[0]))[0], :]
            where = numpy.where((mapping1[data[:, 0]] >= 0) * (mapping2[data[:, 1]] >= 0))[0]
            data_array[:, :, 0] = numpy.bincount(mapping1[data[where, 0]] * num_bins2 + mapping2[data[where, 1]],
                            weights=data[where, 2], minlength=num_bins1 * num_bins2).reshape(num_bins1, num_bins2)
        else:
            data_array[:, :, 0] = data_array[:, :, 1]
            data_array[:, :, 1].fill(0)
            corrections1.fill(1.0)
            corrections2.fill(1.0)
            correction_sums1 = numpy.bincount(mapping1[valid1], minlength=num_bins1).astype(numpy.float64)
            correction_sums2 = numpy.bincount(mapping2[valid2], minlength=num_bins2).astype(numpy.float64)
            _hic_binning.find_trans_expected(mapping1, mapping2, corrections1, corrections2, None, None, None,
                                             data_array, correction_sums1, correction_sums2, 1.0, startfend1,
                                             startfend2)
            temp = numpy.copy(data_array[:, :, 0])
            data_array[:, :, 0] = data_array[:, :, 1]
            data_array[:, :, 1] = temp
    else:
        _hic_binning.find_trans_expected(mapping2, mapping1, corrections2, corrections1, binning_corrections,
                                         binning_num_bins, fend_indices, data_array,
                                         correction_sums2, correction_sums1, trans_mean, startfend2, startfend1)
        if datatype != 'expected':
            #_hic_binning.find_trans_observed(data, data_indices, mapping2, mapping1, data_array)
            data = data[numpy.where((data[:, 1] >= 0) * (data[:, 1] < mapping1.shape[0]) *
                                    (data[:, 0] < mapping2.shape[0]))[0], :]
            where = numpy.where((mapping2[data[:, 0]] >= 0) * (mapping1[data[:, 1]] >= 0))[0]
            data_array[:, :, 0] = numpy.bincount(mapping2[data[where, 0]] * num_bins1 + mapping1[data[where, 1]],
                            weights=data[where, 2], minlength=num_bins1 * num_bins2).reshape(num_bins2, num_bins1)
        else:
            data_array[:, :, 0] = data_array[:, :, 1]
            data_array[:, :, 1].fill(0)
            corrections1.fill(1.0)
            corrections2.fill(1.0)
            correction_sums1 = numpy.bincount(mapping1[valid1], minlength=num_bins1).astype(numpy.float64)
            correction_sums2 = numpy.bincount(mapping2[valid2], minlength=num_bins2).astype(numpy.float64)
            _hic_binning.find_trans_expected(mapping2, mapping1, corrections2, corrections1, None, None, None,
                                             data_array, correction_sums2, correction_sums1, 1.0, startfend2,
                                             startfend1)
            temp = numpy.copy(data_array[:, :, 0])
            data_array[:, :, 0] = data_array[:, :, 1]
            data_array[:, :, 1] = temp
    if chrint2 < chrint1:
        data_array = numpy.transpose(data_array, (1, 0, 2))
    if returnmapping:
        bin_mapping1 = numpy.zeros((num_bins1, 4), dtype=numpy.int32)
        if binsize == 0 and binbounds1 is None:
            if skipfiltered:
                bin_mapping1[:, 2] = valid1 + startfend1
            else:
                bin_mapping1[:, 2] = numpy.arange(startfend1, stopfend1)
            bin_mapping1[:, 3] = bin_mapping1[:, 2] + 1
            bin_mapping1[:, 0] = hic.fends['fends']['start'][bin_mapping1[:, 2]]
            bin_mapping1[:, 1] = hic.fends['fends']['stop'][bin_mapping1[:, 2]]
        else:
            if binbounds1 is None:
                bin_mapping1[:, 0] = start1 + binsize * numpy.arange(num_bins1)
                bin_mapping1[:, 1] = bin_mapping1[:, 0] + binsize
            else:
                bin_mapping1[:, :2] = binbounds1
            bin_mapping1[:, 2] = numpy.searchsorted(mids1, bin_mapping1[:, 0]) + startfend1
            bin_mapping1[:, 3] = numpy.searchsorted(mids1, bin_mapping1[:, 1]) + startfend1
        bin_mapping2 = numpy.zeros((num_bins2, 4), dtype=numpy.int32)
        if binsize == 0 and binbounds2 is None:
            if skipfiltered:
                bin_mapping2[:, 2] = valid2 + startfend2
            else:
                bin_mapping2[:, 2] = numpy.arange(startfend2, stopfend2)
            bin_mapping2[:, 3] = bin_mapping2[:, 2] + 1
            bin_mapping2[:, 0] = hic.fends['fends']['start'][bin_mapping2[:, 2]]
            bin_mapping2[:, 1] = hic.fends['fends']['stop'][bin_mapping2[:, 2]]
        else:
            if binbounds2 is None:
                bin_mapping2[:, 0] = start2 + binsize * numpy.arange(num_bins2)
                bin_mapping2[:, 1] = bin_mapping2[:, 0] + binsize
            else:
                bin_mapping2[:, :2] = binbounds2
            bin_mapping2[:, 2] = numpy.searchsorted(mids2, bin_mapping2[:, 0]) + startfend2
            bin_mapping2[:, 3] = numpy.searchsorted(mids2, bin_mapping2[:, 1]) + startfend2
        if not silent:
            print >> sys.stderr, ("Done\n"),
        return [data_array, bin_mapping1, bin_mapping2]
    else:
        if not silent:
            print >> sys.stderr, ("Done\n"),
        return data_array

def bin_trans_array(data_array, data_mapping1, data_mapping2, binsize=10000, binbounds1=None, start1=None, stop1=None,
                    binbounds2=None, start2=None, stop2=None, returnmapping=False, **kwargs):
    """
    Create an array of format 'arraytype' and fill 'binsize' bins or bins defined by 'binbounds' with data provided in the array passed by 'unbinned'.

    :param hic: A :class:`HiC <hifive.hic.HiC>` class object containing fend and count data.
    :type hic: :class:`HiC <hifive.hic.HiC>`
    :param data_array: A 3d array containing data to be binned.
    :type data_array: numpy array
    :param data_mapping1: An N x 4 2d integer array containing the start and stop coordinates, and start and stop fends for each of the N bin ranges along the first axis in 'data_array'.
    :type data_mapping1: numpy array
    :param data_mapping2: An N x 4 2d integer array containing the start and stop coordinates, and start and stop fends for each of the N bin ranges along the second axis in 'data_array'.
    :type data_mapping2: numpy array
    :param binsize: This is the coordinate width of each bin. If binbounds is not None, this value is ignored.
    :type binsize: int.
    :param binbounds1: An array containing start and stop coordinates for a set of user-defined bins along the first axis. Any bin from 'data_array' not falling in a bin is ignored.
    :type binbounds1: numpy array
    :param start1: The coordinate at the beginning of the first bin for the first axis of the binned data. If unspecified, 'start1' will be the first multiple of 'binsize' below the first coordinate from 'data_mapping1'. If 'binbounds1' is given, 'start1' is ignored. Optional.
    :type start1: int.
    :param stop1: The coordinate at the end of the last bin for the first axis of the binned data. If unspecified, 'stop1' will be the first multiple of 'binsize' after the last coordinate from 'data_mapping1'. If needed, 'stop1' is adjusted upward to create a complete last bin. If 'binbounds1' is given, 'stop1' is ignored. Optional.
    :type stop1: int.
    :param binbounds2: An array containing start and stop coordinates for a set of user-defined bins along the second axis. Any bin from 'data_array' not falling in a bin is ignored.
    :type binbounds2: numpy array
    :param start2: The coordinate at the beginning of the first bin for the second axis of the binned data. If unspecified, 'start2' will be the first multiple of 'binsize' below the first coordinate from 'data_mapping2'. If 'binbounds2' is given, 'start2' is ignored. Optional.
    :type start2: int.
    :param stop2: The coordinate at the end of the last bin for the second axis of the binned data. If unspecified, 'stop2' will be the first multiple of 'binsize' after the last coordinate from 'data_mapping2'. If needed, 'stop2' is adjusted upward to create a complete last bin. If 'binbounds2' is given, 'stop2' is ignored. Optional.
    :type stop2: int.
    :param datatype: This specifies the type of data that is processed and returned. Options are 'raw', 'distance', 'fend', 'enrichment', and 'expected'. Observed values are always in the first index along the last axis, except when 'datatype' is 'expected'. In this case, filter values replace counts. Conversely, if 'raw' is specified, unfiltered fends return value of one. Expected values are returned for 'distance', 'fend', 'enrichment', and 'expected' values of 'datatype'. 'distance' uses only the expected signal given distance for calculating the expected values, 'fend' uses only fend correction values, and both 'enrichment' and 'expected' use both correction and distance mean values.
    :type datatype: str.
    :param returnmapping: If 'True', a list containing the data array and a 2d array containing first coordinate included and excluded from each bin, and the first fend included and excluded from each bin is returned. Otherwise only the data array is returned.
    :type returnmapping: bool.
    :returns: Array in format requested with 'arraytype' containing binned data requested with 'datatype' pulled from 'unbinned'.
    """
    if 'silent' in kwargs and kwargs['silent']:
        silent = True
    else:
        silent = False
    # Determine start and stop, if necessary
    if binbounds1 is None:
        if start1 is None:
            start1 = (data_mapping1[0, 0] / binsize) * binsize
        if stop1 is None:
            stop1 = ((data_mapping1[-1, 1] - 1) / binsize + 1) * binsize
        else:
            stop1 = ((stop1 - 1 - start1) / binsize + 1) * binsize + start1
        num_bins1 = (stop1 - start1) / binsize
        binbounds1 = numpy.zeros((num_bins1, 2), dtype=numpy.int32)
        binbounds1[:, 0] = numpy.arange(num_bins1) * binsize + start1
        binbounds1[:, 1] = binbounds1[:, 0] + binsize
    else:
        num_bins1 = binbounds1.shape[0]
        start1 = binbounds1[0, 0]
        stop1 = binbounds1[0, 1]
    if binbounds2 is None:
        if start2 is None:
            start2 = (data_mapping2[0, 0] / binsize) * binsize
        if stop2 is None:
            stop2 = ((data_mapping2[-1, 1] - 1) / binsize + 1) * binsize
        else:
            stop2 = ((stop2 - 1 - start2) / binsize + 1) * binsize + start2
        num_bins2 = (stop2 - start2) / binsize
        binbounds2 = numpy.zeros((num_bins2, 2), dtype=numpy.int32)
        binbounds2[:, 0] = numpy.arange(num_bins2) * binsize + start2
        binbounds2[:, 1] = binbounds2[:, 0] + binsize
    else:
        num_bins2 = binbounds2.shape[0]
        start2 = binbounds2[0, 0]
        stop2 = binbounds2[0, 1]
    mids1 = (data_mapping1[:, 0] + data_mapping1[:, 1]) / 2
    mids2 = (data_mapping2[:, 0] + data_mapping2[:, 1]) / 2
    if not silent:
        print >> sys.stderr, ("Finding binned trans array..."),
    # Find bin mapping for each fend
    mapping1 = numpy.zeros(mids1.shape[0], dtype=numpy.int32) - 1
    fend_ranges1 = numpy.zeros((binbounds1.shape[0], 2), dtype=numpy.int32)
    for i in range(binbounds1.shape[0]):
        firstbin = numpy.searchsorted(mids1, binbounds1[i, 0])
        lastbin = numpy.searchsorted(mids1, binbounds1[i, 1])
        mapping1[firstbin:lastbin] = i
        fend_ranges1[i, 0] = data_mapping1[firstbin, 2]
        fend_ranges1[i, 1] = data_mapping1[lastbin, 3]
    valid1 = numpy.where(mapping1 >= 0)[0]
    mapping2 = numpy.zeros(mids2.shape[0], dtype=numpy.int32) - 1
    fend_ranges2 = numpy.zeros((binbounds2.shape[0], 2), dtype=numpy.int32)
    for i in range(binbounds2.shape[0]):
        firstbin = numpy.searchsorted(mids2, binbounds2[i, 0])
        lastbin = numpy.searchsorted(mids2, binbounds2[i, 1])
        mapping2[firstbin:lastbin] = i
        fend_ranges2[i, 0] = data_mapping2[firstbin, 2]
        fend_ranges2[i, 1] = data_mapping2[lastbin, 3]
    valid2 = numpy.where(mapping2 >= 0)[0]
    # Create requested array
    binned_array = numpy.zeros((num_bins1, num_bins2, 2), dtype=numpy.float32)
    # Fill in binned data values
    for i in range(valid1.shape[0]):
        binned_array[i, :, 0] = numpy.bincount(mapping2[valid2], weights=data_array[valid1[i], valid2, 0],
                                            minlength=num_bins2)
        binned_array[i, :, 1] = numpy.bincount(mapping2[valid2], weights=data_array[valid1[i], valid2, 1],
                                            minlength=num_bins2)
    # If mapping requested, calculate bin bounds
    if returnmapping:
        mapping1 = numpy.zeros((num_bins1, 4), dtype=numpy.int32)
        mapping1[:, 0] = binbounds1[:, 0]
        mapping1[:, 1] = binbounds1[:, 1]
        mapping1[:, 2:4] = fend_ranges1
        mapping2 = numpy.zeros((num_bins2, 4), dtype=numpy.int32)
        mapping2[:, 0] = binbounds2[:, 0]
        mapping2[:, 1] = binbounds2[:, 1]
        mapping2[:, 2:4] = fend_ranges2
        if not silent:
            print >> sys.stderr, ("Done\n"),
        return [binned_array, mapping1, mapping2]
    else:
        if not silent:
            print >> sys.stderr, ("Done\n"),
        return binned_array

def dynamically_bin_trans_array(unbinned, unbinnedpositions1, unbinnedpositions2, binned, binbounds1, binbounds2,
                                minobservations=10, searchdistance=0, removefailed=False, **kwargs):
    """
    Expand bins in 'binned' to include additional data provided in 'unbinned' as necessary to meet 'minobservations', or 'searchdistance' criteria.

    :param unbinned: A 3d array containing data to be used for filling expanding bins. This array should be  N x M x 2, where N is the number of bins or fends from the first chromosome and M is the number of bins or fends from the second chromosome.
    :type unbinned: numpy array
    :param unbinnedpositions1: A 2d integer array indicating the first and last coordinate of each bin along the first axis in 'unbinned' array.
    :type unbinnedpositions1: numpy array
    :param unbinnedpositions2: A 2d integer array indicating the first and last coordinate of each bin along the first axis in 'unbinned' array.
    :type unbinnedpositions2: numpy array
    :param binned: A 3d array containing binned data to be dynamically binned. This array should be  N x M x 2, where N is the number of bins from the first chromosome and M is the number of bins from the second chromosome. Data in this array will be altered by this function.
    :type binned: numpy array
    :param binbounds1: An integer array indicating the start and end position of each bin from the first chromosome in the 'binned' array. This array should be N x 2, where N is the size of the first dimension of 'binned'.
    :type binbounds1: numpy array
    :param binbounds2: An integer array indicating the start and end position of each bin from the second chromosome in the 'binned' array. This array should be N x 2, where N is the size of the second dimension of 'binned'.
    :type binbounds2: numpy array
    :param minobservations: The fewest number of observed reads needed for a bin to counted as valid and stop expanding.
    :type minobservations: int.
    :param searchdistance: The furthest distance from the bin minpoint to expand bounds. If this is set to zero, there is no limit on expansion distance.
    :type searchdistance: int.
    :param removefailed: If a non-zero 'searchdistance' is given, it is possible for a bin not to meet the 'minobservations' criteria before stopping looking. If this occurs and 'removefailed' is True, the observed and expected values for that bin are zero.
    :type removefailed: bool.
    :returns: None
    """
    if 'silent' in kwargs and kwargs['silent']:
        silent = True
    else:
        silent = False
    if not silent:
        print >> sys.stderr, ("Dynamically binning data..."),
    # Determine bin edges relative to unbinned positions
    unbinnedmids1 = (unbinnedpositions1[:, 0] + unbinnedpositions1[:, 1]) / 2
    unbinnedmids2 = (unbinnedpositions2[:, 0] + unbinnedpositions2[:, 1]) / 2
    binedges1 = numpy.zeros(binbounds1.shape, dtype=numpy.int32)
    binedges1[:, 0] = numpy.searchsorted(unbinnedmids1, binbounds1[:, 0])
    binedges1[:, 1] = numpy.searchsorted(unbinnedmids1, binbounds1[:, 1])
    binedges2 = numpy.zeros(binbounds2.shape, dtype=numpy.int32)
    binedges2[:, 0] = numpy.searchsorted(unbinnedmids2, binbounds2[:, 0])
    binedges2[:, 1] = numpy.searchsorted(unbinnedmids2, binbounds2[:, 1])
    # Determine bin midpoints
    mids1 = (binbounds1[:, 0] + binbounds1[:, 1]) / 2
    mids2 = (binbounds2[:, 0] + binbounds2[:, 1]) / 2
    # Dynamically bin using appropriate array type combination
    _hic_binning.dynamically_bin_trans(unbinned, unbinnedmids1, unbinnedmids2, binned, binedges1,
                                   binedges2, mids1, mids2, minobservations, searchdistance, int(removefailed))
    if not silent:
        print >> sys.stderr, ("Done\n"),
    return None

def write_heatmap_dict(hic, filename, binsize, includetrans=True, datatype='enrichment', chroms=[], 
                       dynamically_binned=False, minobservations=0, searchdistance=0, expansion_binsize=0,
                       removefailed=False, **kwargs):
    """
    Create an h5dict file containing binned interaction arrays, bin positions, and an index of included chromosomes. This function is MPI compatible.

    :param hic: A :class:`HiC <hifive.hic.HiC>` class object containing fend and count data.
    :type hic: :class:`HiC <hifive.hic.HiC>`
    :param filename: Location to write h5dict object to.
    :type filename: str.
    :param binsize: Size of bins for interaction arrays.
    :type binsize: int.
    :param includetrans: Indicates whether trans interaction arrays should be calculated and saved.
    :type includetrans: bool.
    :param datatype: This specifies the type of data that is processed and returned. Options are 'raw', 'distance', 'fend', 'enrichment', and 'expected'. Observed values are always in the first index along the last axis, except when 'datatype' is 'expected'. In this case, filter values replace counts. Conversely, if 'raw' is specified, unfiltered fends return value of one. Expected values are returned for 'distance', 'fend', 'enrichment', and 'expected' values of 'datatype'. 'distance' uses only the expected signal given distance for calculating the expected values, 'fend' uses only fend correction values, and both 'enrichment' and 'expected' use both correction and distance mean values.
    :type datatype: str.
    :param chroms: A list of chromosome names indicating which chromosomes should be included. If left empty, all chromosomes are included. Optional.
    :type chroms: list
    :param dynamically_binned: If 'True', return dynamically binned data.
    :type dynamically_binned: bool.
    :param minobservations: The fewest number of observed reads needed for a bin to counted as valid and stop expanding.
    :type minobservations: int.
    :param searchdistance: The furthest distance from the bin minpoint to expand bounds. If this is set to zero, there is no limit on expansion distance.
    :type searchdistance: int.
    :param expansion_binsize: The size of bins to use for data to pull from when expanding dynamic bins. If set to zero, unbinned data is used.
    :type expansion_binsize: int.
    :param removefailed: If a non-zero 'searchdistance' is given, it is possible for a bin not to meet the 'minobservations' criteria before stopping looking. If this occurs and 'removefailed' is True, the observed and expected values for that bin are zero.
    :type removefailed: bool.
    :returns: None
    """
    # check if MPI is available
    if 'mpi4py' in sys.modules.keys():
        comm = MPI.COMM_WORLD
        rank = comm.Get_rank()
        num_procs = comm.Get_size()
    else:
        comm = None
        rank = 0
        num_procs = 1
    if ('silent' in kwargs and kwargs['silent']) or rank > 0:
        silent = True
    else:
        silent = False
    # Check if trans mean is needed and calculate if not already done
    if includetrans and datatype in ['distance', 'enrichment'] and 'trans_mean' not in hic.__dict__.keys():
        hic.find_trans_means()
    # Check if filename already exists, and remove if it does
    if rank == 0:
        if os.path.exists(filename):
            if not silent:
                print >> sys.stderr, ("%s already exists, overwriting.") % filename
            subprocess.call('rm %s' % filename, shell=True)
        if not silent:
            print >> sys.stderr, ("Creating binned heatmap...\n"),
        output = h5py.File(filename, 'w')
        output.attrs['resolution'] = binsize
        # If chromosomes not specified, fill list
        if len(chroms) == 0:
            chroms = list(hic.fends['chromosomes'][...])
        # Assemble list of requested arrays
        needed = []
        chr_indices = hic.fends['chr_indices'][...]
        for i in range(len(chroms))[::-1]:
            chrom = chroms[i]
            chrint = hic.chr2int[chrom]
            if numpy.sum(hic.filter[chr_indices[chrint]:chr_indices[chrint + 1]]) > 0:
                needed.append((chrom,))
            else:
                del chroms[i]
        if includetrans:
            for i in range(len(chroms)-1):
                for j in range(i + 1, len(chroms)):
                    needed.append((chroms[i],chroms[j]))
        if num_procs == 1:
            node_needed = needed
        else:
            node_ranges = numpy.round(numpy.linspace(0, len(needed), num_procs + 1)).astype(numpy.int32)
            for i in range(1, num_procs):
                comm.send(needed[node_ranges[i]:node_ranges[i + 1]], dest=i, tag=11)
            node_needed = needed[node_ranges[0]:node_ranges[1]]
    else:
        node_needed = comm.recv(source=0, tag=11)
    heatmaps = {}
    # Find heatmaps
    for chrom in node_needed:
        if len(chrom) == 1:
            # Find cis heatmap
            # determine if data is to be dynamically binned
            if not dynamically_binned:
                heatmaps[chrom] = find_cis_signal(hic, chrom[0], binsize=binsize, datatype=datatype,
                                                  arraytype='upper', returnmapping=True, silent=silent,
                                                  skipfiltered=True, includediagonal=False)
            else:
                temp = find_cis_signal(hic, chrom[0], binsize=expansion_binsize, datatype=datatype, arraytype='upper',
                                       returnmapping=True, silent=silent)
                if temp is None:
                    continue
                expansion, exp_mapping = temp
                binned, mapping = find_cis_signal(hic, chrom[0], binsize=binsize, datatype=datatype,
                                                  arraytype='upper', returnmapping=True, silent=silent)
                dynamically_bin_cis_array(expansion, exp_mapping, binned, mapping, minobservations=minobservations,
                                          searchdistance=searchdistance, removefailed=removefailed, silent=silent)

                heatmaps[chrom] = [binned, mapping]
        else:
            # Find trans heatmap
            # determine if data is to be dynamically binned
            if not dynamically_binned:
                heatmaps[chrom] = find_trans_signal(hic, chrom[0], chrom[1],  binsize=binsize, datatype=datatype,
                                                    returnmapping=False, silent=silent, skipfiltered=True)
            else:
                temp = find_trans_signal(hic, chrom[0], chrom[1], binsize=expansion_binsize, datatype=datatype, 
                                         returnmapping=True, silent=silent)
                if temp is None:
                    continue
                expansion, exp_mapping1, exp_mapping2 = temp
                binned, mapping1, mapping2 = find_trans_signal(hic, chrom[0], chrom[1], binsize=binsize,
                                                               datatype=datatype, returnmapping=True, silent=silent)
                dynamically_bin_trans_array(expansion, exp_mapping1, exp_mapping2, binned, mapping1, mapping2,
                                            minobservations=minobservations, searchdistance=searchdistance,
                                            removefailed=removefailed, silent=silent)

                heatmaps[chrom] = binned
        # Check if array contains data
        if heatmaps[chrom] is None or heatmaps[chrom][0].shape[0] == 0:
            del heatmaps[chrom]
    # Collect heatmaps at node 0 and write to h5dict
    if rank == 0:
        if num_procs > 1:
            for i in range(1, num_procs):
                if node_ranges[i + 1] - node_ranges[i] > 0:
                    temp = comm.recv(source=i, tag=11)
                    heatmaps.update(temp)
            del temp
        for chrom in heatmaps.keys():
            if len(chrom) == 1:
                output.create_dataset('%s.counts' % chrom[0], data=heatmaps[chrom][0][:, 0])
                output.create_dataset('%s.expected' % chrom[0], data=heatmaps[chrom][0][:, 1])
                output.create_dataset('%s.positions' % chrom[0], data=heatmaps[chrom][1][:, :2])
            else:
                output.create_dataset('%s_by_%s.counts' % (chrom[0], chrom[1]), data=heatmaps[chrom][:, :, 0])
                output.create_dataset('%s_by_%s.expected' % (chrom[0], chrom[1]), data=heatmaps[chrom][:, :, 1])
        output.create_dataset('chromosomes', data=numpy.array(chroms))
        if 'history' in kwargs:
            output.attrs['history'] = kwargs['history']
        output.attrs['filetype'] = 'hic_heatmap'
        output.close()
        if not silent:
            print >> sys.stderr, ("Creating binned heatmap...Done\n"),
    else:
        if len(heatmaps) > 0:
            comm.send(heatmaps, dest=0, tag=11)
        del heatmaps
    return None


def find_multiresolution_heatmap(hic, chrom, start, stop, chrom2=None, start2=None, stop2=None, minbinsize=5000,
                                 maxbinsize=12800000, minobservations=5, datatype='fend', midbinsize=40000,
                                 silent=True):
    """
    Create a multi-resolution data and index heatmap array for a chromosome or chromosome pair.

    :param hic: A :class:`HiC <hifive.hic.HiC>` class object containing fend and count data.
    :type hic: :class:`HiC <hifive.hic.HiC>`
    :param chrom: The first (or only) chromosome to find the multi-resolution heatmap for.
    :type chrom: str.
    :param start: The first bin start coordinate.
    :type start: int.
    :param stop: The last bin stop coordinate. The difference between start and stop must be a multiple of maxbinsize.
    :type stop: int.
    :param chrom2: The second chromosome to find the multi-resolution heatmap for. If None, an intra-chromosomal multi-resolution heatmap is returned for chrom.
    :type chrom2: str.
    :param start2: The first bin start coordinate for the second chromosome.
    :type start2: int.
    :param stop2: The last bin stop coordinate for the second chromosome. The difference between start and stop must be a multiple of maxbinsize.
    :type stop2: int.
    :param maxbinsize: The maximum sized bin (lowest resolution) heatmap to be produced for each chromosome.
    :type maxbinsize: int.
    :param minbinsize: The minimum sized bin (highest resolution) heatmap to be produced for each chromosome.
    :type minbinsize: int.
    :param minobservations: The minimum number of reads needed for a bin to be considered valid and be included in the heatmap.
    :type minobservations: int.
    :param datatype: This specifies the type of data that is processed and returned. Options are 'raw', 'distance', 'fend', and 'enrichment'. Observed values are always in the first index along the last axis. If 'raw' is specified, unfiltered fends return value of one. Expected values are returned for 'distance', 'fend', 'enrichment', and 'expected' values of 'datatype'. 'distance' uses only the expected signal given distance for calculating the expected values, 'fend' uses only fend correction values, and 'enrichment' uses both correction and distance mean values.
    :type datatype: str.
    :param midbinsize: This is used to determine the smallest bin size (highest resolution) complete heatmap to generate in producing the multi-resolution heatmap. It does not affect the resulting output but can be used to limit the total memory usage, with higher values using less memory but more time.
    :type midbinsize: int.
    :param silent: Indicates whether to display messages or not.
    :type silent: bool.
    """
    # check that all values are acceptable
    if datatype not in ['raw', 'fend', 'distance', 'enrichment']:
        if not silent:
            print >> sys.stderr, ("Datatype given is not recognized. No data returned\n"),
        return None
    if not chrom2 is None and (start2 is None or stop2 is None):
        if not silent:
            print >> sys.stderr, ("Need values for start2 and stop2. No data returned\n"),
        return None
    if (stop - start) % maxbinsize != 0 or (not chrom2 is None and (stop2 - start2) % maxbinsize != 0):
        if not silent:
            print >> sys.stderr, ("Genomic intervals must be multiples of maxbinsize. No data returned\n"),
        return None
    res_levels = numpy.round(numpy.log(maxbinsize / minbinsize) / numpy.log(2.0)).astype(numpy.int32)
    if maxbinsize != minbinsize * 2 ** res_levels:
        if not silent:
            print >> sys.stderr, ("Maxbinsize must be a multiple of 2^N and minbinsize for an integer N. No data returned\n"),
        return None
    if not silent:
        if chrom2 is None:
            target = chrom
        else:
            target = '%s by %s' % (chrom, chrom2)
        print >> sys.stderr, ("\r%s\rFinding multi-resolution heatmap for %s...") % (' ' * 80, target),
    # determine if finding cis or trans multi-resolution heatmap
    chrint = hic.chr2int[chrom]
    chrint2 = None
    span = stop - start
    startfend = _find_fend_from_coord(hic, chrint, start)
    stopfend = _find_fend_from_coord(hic, chrint, stop)
    if chrom2 is None:
        trans = False
    else:
        span2 = stop2 - start2
        chrint2 = hic.chr2int[chrom2]
        trans = True
        startfend2 = _find_fend_from_coord(hic, chrint2, start2)
        stopfend2 = _find_fend_from_coord(hic, chrint2, stop2)
    # determine actual midresolution limit
    temp = maxbinsize
    while temp / 2 >= max(midbinsize, minbinsize):
        temp /= 2
    midbinsize = temp
    # pull relevant data
    n = span / midbinsize
    valid = numpy.where(hic.filter[startfend:stopfend])[0].astype(numpy.int32)
    fend_nums = valid + startfend
    mids = hic.fends['fends']['mid'][fend_nums] - start
    binbounds = numpy.round(numpy.linspace(0, span, n + 1)).astype(numpy.int32)
    bin_mids = (binbounds[:-1] + binbounds[1:]) / 2
    mapping = numpy.empty(stopfend - startfend, dtype=numpy.int32)
    mapping.fill(-1)
    mapping[valid] = numpy.arange(valid.shape[0])
    binmapping = mids / midbinsize
    obs_indices = numpy.searchsorted(mids, binbounds).astype(numpy.int32)
    if hic.normalization in ['express', 'probability', 'binning-express', 'binning-probability']:
        corrections = hic.corrections[fend_nums]
    else:
        corrections = numpy.ones(fend_nums.shape[0], dtype=numpy.float32)
    correction_sums = numpy.bincount(binmapping, weights=corrections, minlength=n).astype(numpy.float32)
    if hic.normalization in ['binning', 'binning-express', 'binning-probability']:
        binning_corrections = hic.binning_corrections
        fend_indices = hic.binning_fend_indices[fend_nums, :, :]
    else:
        binning_corrections = None
        fend_indices = None
    if datatype in ['distance', 'enrichment']:
        distance_parameters = hic.distance_parameters
        chrom_mean = hic.chromosome_means[chrint]
    else:
        distance_parameters = None
        chrom_mean = 0.0
    if trans:
        m = span2 / midbinsize
        valid2 = numpy.where(hic.filter[startfend2:stopfend2])[0]
        fend_nums2 = valid2 + startfend2
        mids2 = hic.fends['fends']['mid'][fend_nums2] - start2
        binbounds2 = numpy.round(numpy.linspace(0, span2, m + 1)).astype(numpy.int32)
        bin_mids2 = (binbounds2[:-1] + binbounds2[1:]) / 2
        obs_indices2 = numpy.searchsorted(mids2, binbounds2).astype(numpy.int32)
        mapping2 = numpy.empty(stopfend2 - startfend2, dtype=numpy.int32)
        mapping2.fill(-1)
        mapping2[valid2] = numpy.arange(valid2.shape[0])
        binmapping2 = mids2 / midbinsize
        if hic.normalization in ['express', 'probability', 'binning-express', 'binning-probability']:
            corrections2 = hic.corrections[fend_nums2]
        else:
            corrections2 = numpy.ones(fend_nums2.shape[0], dtype=numpy.float32)
        correction_sums2 = numpy.bincount(binmapping2, weights=corrections2, minlength=m).astype(numpy.float32)
        if hic.normalization in ['binning', 'binning-express', 'binning-probability']:
            fend_indices2 = hic.binning_fend_indices[fend_nums2, :, :]
        else:
            fend_indices2 = None
        if datatype in ['distance', 'enrichment']:
            if 'trans_means' not in hic.__dict__.keys():
                hic.find_trans_means()
            if chrint < chrint2:
                index = chrint * (hic.fends['chromosomes'].shape[0] - 1) - chrint * (chrint + 1) / 2 - 1 + chrint2
            else:
                index = chrint2 * (hic.fends['chromosomes'].shape[0] - 1) - chrint2 * (chrint2 + 1) / 2 - 1 + chrint
            chrom_mean = hic.trans_means[index]
        # pull relevant trans observations and remap
        if chrint2 < chrint:
            start_index = hic.data['trans_indices'][startfend2]
            stop_index = hic.data['trans_indices'][stopfend2]
            data = hic.data['trans_data'][start_index:stop_index, :]
            data_indices = hic.data['trans_indices'][startfend2:(stopfend2 + 1)]
            data_indices -= data_indices[0]
            num_data = _hic_binning.remap_mrh_data(
                        data,
                        data_indices,
                        mapping2,
                        mapping,
                        startfend,
                        stopfend,
                        startfend2,
                        stopfend2 - startfend2,
                        1)
            data[:num_data, :] = data[numpy.lexsort((data[:num_data, 1], data[:num_data, 0])), :]
        else:
            start_index = hic.data['trans_indices'][startfend]
            stop_index = hic.data['trans_indices'][stopfend]
            data = hic.data['trans_data'][start_index:stop_index, :]
            data = data[numpy.where((data[:, 1] >= startfend2) * (data[:, 1] < stopfend2))[0], :]
            data_indices = hic.data['trans_indices'][startfend:(stopfend + 1)]
            data_indices -= data_indices[0]
            for i in range(1, data_indices.shape[0]):
                data_indices[i] += data_indices[i - 1]
            num_data = _hic_binning.remap_mrh_data(
                        data,
                        data_indices,
                        mapping,
                        mapping2,
                        startfend2,
                        stopfend2,
                        startfend,
                        stopfend - startfend,
                        0)
    else:
        # pull relevant cis observations
        start_index = hic.data['cis_indices'][startfend]
        stop_index = hic.data['cis_indices'][stopfend]
        data = hic.data['cis_data'][start_index:stop_index, :]
        data_indices = hic.data['cis_indices'][startfend:(stopfend + 1)]
        data_indices -= data_indices[0]
        num_data = _hic_binning.remap_mrh_data(
                    data,
                    data_indices,
                    mapping,
                    None,
                    startfend,
                    stopfend,
                    startfend,
                    stopfend - startfend,
                    0)
    data_indices = numpy.r_[0, numpy.bincount(data[:num_data, 0], minlength=valid.shape[0])].astype(numpy.int64)
    for i in range(1, data_indices.shape[0]):
        data_indices[i] += data_indices[i - 1]
    data = data[:data_indices[-1], 1:]
    # convert observations into binned matrix
    if trans:
        observed = numpy.zeros((n, m), dtype=numpy.int32)
    else:
        observed = numpy.zeros((n, n), dtype=numpy.int32)
        binmapping2 = None
    _hic_binning.find_mrh_observed(
        data,
        data_indices,
        observed,
        binmapping,
        binmapping2)
    expected = numpy.zeros(observed.shape, dtype=numpy.float32)
    datatype_int = {'raw':0, 'fend':1, 'distance':2, 'enrichment':3}
    dt_int = datatype_int[datatype]
    if trans:
        _hic_binning.find_mrh_trans_expected(
            expected,
            binmapping,
            binmapping2,
            obs_indices,
            obs_indices2,
            corrections,
            corrections2,
            correction_sums,
            correction_sums2,
            binning_corrections,
            fend_indices,
            fend_indices2,
            chrom_mean,
            dt_int)
    else:
        _hic_binning.find_mrh_cis_expected(
            expected,
            fend_nums,
            binmapping,
            mapping,
            mids,
            obs_indices,
            corrections,
            correction_sums,
            binning_corrections,
            fend_indices,
            distance_parameters,
            chrom_mean,
            dt_int)
    # find features for largest binned data array
    n_bins = span / maxbinsize
    m_bins = 0
    binbounds = numpy.linspace(0, span, n_bins + 1)
    if trans:
        m_bins = span2 / maxbinsize
        binbounds2 = numpy.linspace(0, span2, m_bins + 1)
    # find fend assignments for largest bin sizes
    obs_indices = numpy.searchsorted(bin_mids, binbounds).astype(numpy.int32)
    if trans:
        obs_indices2 = numpy.searchsorted(bin_mids2, binbounds2).astype(numpy.int32)
    else:
        obs_indices2 = None
    # make data arrays to hold output
    if trans:
        current_level_data = numpy.zeros(n_bins * m_bins, dtype=numpy.float32)
    else:
        current_level_data = numpy.zeros((n_bins * (n_bins + 1)) / 2, dtype=numpy.float32)
    current_level_indices = numpy.empty(current_level_data.shape, dtype=numpy.int32)
    current_level_indices.fill(-1)
    current_level_shapes = numpy.zeros(current_level_data.shape, dtype=numpy.int32)
    bin_position = numpy.empty(current_level_data.shape, dtype=numpy.int32)
    bin_position.fill(-1)
    # find largest binned data array
    if trans:
        _hic_binning.make_trans_mrh_toplevel(observed,
                                             expected,
                                             current_level_data,
                                             obs_indices,
                                             obs_indices2,
                                             bin_position,
                                             minobservations)
    else:
        _hic_binning.make_cis_mrh_toplevel(observed,
                                           expected,
                                           current_level_data,
                                           obs_indices,
                                           bin_position,
                                           minobservations)
    all_data = [current_level_data]
    all_indices = [current_level_indices]
    all_shapes = [current_level_shapes]
    # find subpartitioning for all valid bins for each resolution level
    resolution = maxbinsize / 2
    if trans:
        pos = n_bins * m_bins
    else:
        pos = (n_bins * (n_bins + 1)) / 2
    # find levels below the first but above or equal to midbinsize
    while resolution >= midbinsize:
        prev_bin_position = bin_position
        bin_position = numpy.empty(prev_bin_position.shape[0] * 4, dtype=numpy.int32)
        bin_position.fill(-1)
        prev_level_data = all_data[-1]
        current_level_data = numpy.empty(prev_level_data.shape[0] * 4, dtype=numpy.float32)
        current_level_data.fill(numpy.nan)
        prev_level_indices = all_indices[-1]
        prev_level_shapes = all_shapes[-1]
        prev_n_bins = n_bins
        prev_m_bins = 0
        n_bins = span / resolution
        binbounds = numpy.linspace(0, span, n_bins + 1)
        obs_indices = numpy.searchsorted(bin_mids, binbounds).astype(numpy.int32)
        if trans:
            prev_m_bins = m_bins
            m_bins = span2 / resolution
            binbounds2 = numpy.linspace(0, span2, m_bins + 1)
            obs_indices2 = numpy.searchsorted(bin_mids2, binbounds2).astype(numpy.int32)
        if trans:
            _hic_binning.make_trans_mrh_midlevel(observed,
                                                 expected,
                                                 current_level_data,
                                                 prev_level_data,
                                                 prev_level_indices,
                                                 prev_level_shapes,
                                                 obs_indices,
                                                 obs_indices2,
                                                 prev_bin_position,
                                                 bin_position,
                                                 prev_m_bins,
                                                 m_bins,
                                                 minobservations,
                                                 pos)
        else:
            _hic_binning.make_cis_mrh_midlevel(observed,
                                               expected,
                                               current_level_data,
                                               prev_level_data,
                                               prev_level_indices,
                                               prev_level_shapes,
                                               obs_indices,
                                               prev_bin_position,
                                               bin_position,
                                               prev_n_bins,
                                               n_bins,
                                               minobservations,
                                               pos)
        where = numpy.where(bin_position >= 0)[0]
        pos += where.shape[0]
        bin_position = bin_position[where]
        all_data.append(current_level_data[where])
        if resolution > minbinsize:
            all_indices.append(numpy.empty(all_data[-1].shape[0], dtype=numpy.int32))
            all_indices[-1].fill(-1)
            all_shapes.append(numpy.zeros(all_data[-1].shape[0], dtype=numpy.int32))
        resolution /= 2
    # find levels below midbinsize
    if midbinsize > minbinsize:
        while resolution >= minbinsize:
            prev_bin_position = bin_position
            bin_position = numpy.empty(prev_bin_position.shape[0] * 4, dtype=numpy.int32)
            bin_position.fill(-1)
            prev_level_data = all_data[-1]
            current_level_data = numpy.empty(prev_level_data.shape[0] * 4, dtype=numpy.float32)
            current_level_data.fill(numpy.nan)
            prev_level_indices = all_indices[-1]
            prev_level_shapes = all_shapes[-1]
            prev_n_bins = n_bins
            prev_m_bins = 0
            n_bins = span / resolution
            binbounds = numpy.linspace(0, span, n_bins + 1)
            obs_indices = numpy.searchsorted(mids, binbounds).astype(numpy.int32)
            correction_sums = numpy.zeros(n_bins, dtype=numpy.float32)
            for i in range(n_bins):
                correction_sums[i] = numpy.sum(corrections[obs_indices[i]:obs_indices[i + 1]])
            if trans:
                prev_m_bins = m_bins
                m_bins = span2 / resolution
                binbounds2 = numpy.linspace(0, span2, m_bins + 1)
                obs_indices2 = numpy.searchsorted(mids2, binbounds2).astype(numpy.int32)
                correction_sums2 = numpy.zeros(m_bins, dtype=numpy.float32)
                for i in range(m_bins):
                    correction_sums2[i] = numpy.sum(corrections2[obs_indices2[i]:obs_indices2[i + 1]])
            if trans:
                _hic_binning.make_trans_mrh_lowerlevel(data,
                                                       data_indices,
                                                       correction_sums,
                                                       correction_sums2,
                                                       current_level_data,
                                                       prev_level_data,
                                                       prev_level_indices,
                                                       prev_level_shapes,
                                                       obs_indices,
                                                       obs_indices2,
                                                       prev_bin_position,
                                                       bin_position,
                                                       prev_m_bins,
                                                       m_bins,
                                                       minobservations,
                                                       pos)
            else:
                _hic_binning.make_cis_mrh_lowerlevel(data,
                                                     data_indices,
                                                     corrections,
                                                     correction_sums,
                                                     fend_nums,
                                                     current_level_data,
                                                     prev_level_data,
                                                     prev_level_indices,
                                                     prev_level_shapes,
                                                     obs_indices,
                                                     prev_bin_position,
                                                     bin_position,
                                                     prev_n_bins,
                                                     n_bins,
                                                     minobservations,
                                                     pos)
            where = numpy.where(bin_position >= 0)[0]
            pos += where.shape[0]
            bin_position = bin_position[where]
            all_data.append(current_level_data[where])
            if resolution > minbinsize:
                all_indices.append(numpy.empty(all_data[-1].shape[0], dtype=numpy.int32))
                all_indices[-1].fill(-1)
                all_shapes.append(numpy.zeros(all_data[-1].shape[0], dtype=numpy.int32))
            resolution /= 2
    data = all_data[0]
    for i in range(1, len(all_data)):
        where = numpy.where(numpy.logical_not(numpy.isnan(all_data[i])))
        data = numpy.hstack((data, all_data[i]))
        all_data[i] = None
    indices = all_indices[0]
    for i in range(1, len(all_indices)):
        indices = numpy.hstack((indices, all_indices[i]))
        all_indices[i] = None
    shapes = all_shapes[0]
    for i in range(1, len(all_shapes)):
        shapes = numpy.hstack((shapes, all_shapes[i]))
        all_shapes[i] = None
    if not silent:
        print >> sys.stderr, ("Done\n"),
    return [data, indices, shapes]<|MERGE_RESOLUTION|>--- conflicted
+++ resolved
@@ -185,12 +185,6 @@
             # assign binned fends based on midpoint
             mapping[valid] = (mids[valid] - start) / binsize
             num_bins = (stop - start) / binsize
-<<<<<<< HEAD
-            # find binbounds
-            binbounds = numpy.zeros((num_bins, 2), dtype=numpy.int32) - 1
-            binbounds[:, 0] = numpy.arange(num_bins) * binsize + start
-            binbounds[:, 1] = numpy.arange(1, num_bins + 1) * binsize + start
-=======
         # find binbounds
         binbounds = numpy.zeros((num_bins, 2), dtype=numpy.int32) - 1
         if binsize > 0:
@@ -204,7 +198,6 @@
         #    if binbounds[j, 0] == -1:
         #        binbounds[j, 0] = mids[i]
         #    binbounds[j, 1] = mids[i] + 1
->>>>>>> 41f299a2
     # if correction is requested, determine the appropriate type
     distance_parameters = None
     chrom_mean = 0.0
