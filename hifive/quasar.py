--- conflicted
+++ resolved
@@ -620,11 +620,6 @@
                 sys.exit(1)
             counts
 
-
-<<<<<<< HEAD
-=======
-
->>>>>>> e9d43db9
         # cycle through coverages
         for c, cov in enumerate(coverages):
             if self.rank == 0:
